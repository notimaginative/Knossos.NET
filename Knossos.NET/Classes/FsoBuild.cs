﻿using Knossos.NET.Classes;
using System;
using System.Collections.Generic;
using System.Diagnostics;
using System.Diagnostics.Contracts;
using System.IO;
using System.Linq;
using System.Text;
using System.Text.Json;
using System.Threading.Tasks;

namespace Knossos.NET.Models
{
    /* Using enums (and a large number of switch() as a result), in general must be avoided if possible. But they will do for now. */
    public enum FsoExecType
    {
        Unknown,
        Release,
        Debug,
        Fred2,
        Fred2Debug,
        QtFred,
        QtFredDebug
    }

    public enum FsoExecArch
    {
        x86,
        x64,
        x86_avx,
        x64_avx,
        x86_avx2,
        x64_avx2,
        arm32,
        arm64,
        other
    }

    public enum FsoExecEnvironment
    {
        Windows,
        Linux,
        MacOSX,
        Unknown
    }

    public enum FsoStability
    {
        Stable,
        RC,
        Nightly,
        Custom
    }

    public class FsoBuild
    {
        public string id;
        public string? title;
        public string? description;
        public string version;
        public FsoStability stability;
        public List<FsoFile> executables = new List<FsoFile>();
        public string folderPath;
        public string? date = string.Empty;
        public string? directExec = null;
        public bool isInstalled = true;
        public bool devMode = false;
<<<<<<< HEAD
        public Mod? modData; 
=======
        public Mod? modData;
>>>>>>> 7626f6f1
        /*
         Direct Exe
         */
        public FsoBuild(string directExecpath)
        {
            id = "DirectExec";
            title = "DirectExec";
            try
            {
                var parts = directExecpath.Split(Path.DirectorySeparatorChar);
                if (parts.Length > 1)
                {
                    var filename = parts[parts.Count() - 1];
                    parts = filename.Split('_');
                    if (parts.Length > 5)
                    {
                        version = parts[2] + "." + parts[3] + "." + parts[4] + "-" + SysInfo.GetTimestamp(DateTime.Now);
                    }
                    else
                    {
                        version = "99.99.99-" + SysInfo.GetTimestamp(DateTime.Now);
                    }
                }
                else
                {
                    version = "99.99.99-" + SysInfo.GetTimestamp(DateTime.Now);
                }
            }
            catch
            {
                version = "99.99.99-" + SysInfo.GetTimestamp(DateTime.Now);
            }
            try
            {
                FileInfo fi = new FileInfo(directExecpath);
                if(fi != null && fi.Directory != null)
                    folderPath = fi.Directory.FullName;
                else
                    folderPath = directExecpath;
            }
            catch
            {
                Log.Add(Log.LogSeverity.Error,"FsoBuid()","Unable to determine file folder for "+ directExecpath);
                folderPath = directExecpath;
            }
            stability = FsoStability.Custom;
            date = DateTime.Now.ToString();
            directExec = directExecpath;
        }
        /*
         Installed/nebula builds
         */
        public FsoBuild(Mod modJson)
        {
            if (modJson.fullPath == string.Empty)
            {
                //This is a nebula build
                isInstalled = false;
            }
            id = modJson.id;
            title = modJson.title;
            devMode = modJson.devMode;
<<<<<<< HEAD
            if(devMode)
            {
                modData = modJson;
            }
            description = modJson.description;
            version = modJson.version;
            folderPath = modJson.fullPath;
            stability = GetFsoStability(modJson.stability, modJson.id);
            date = modJson.lastUpdate;
            LoadExecutables(modJson);
        }

        public void UpdateBuildData(Mod modJson)
        {
            if (modJson.fullPath == string.Empty)
            {
                //This is a nebula build
                isInstalled = false;
            }
            id = modJson.id;
            title = modJson.title;
            devMode = modJson.devMode;
=======
>>>>>>> 7626f6f1
            if (devMode)
            {
                modData = modJson;
            }
            description = modJson.description;
            version = modJson.version;
            folderPath = modJson.fullPath;
            stability = GetFsoStability(modJson.stability, modJson.id);
            date = modJson.lastUpdate;
            executables.Clear();
            LoadExecutables(modJson);
        }

        public FlagsJsonV1? GetFlagsV1()
        {
            var fullpath = GetExec(FsoExecType.Release);
            if (fullpath == null)
            {
                fullpath = GetExec(FsoExecType.Debug);
            }
            if (fullpath == null)
            {
                Log.Add(Log.LogSeverity.Error, "FsoBuild.GetFlags()", "Unable to find a valid executable for this build: " + this.ToString());
                return null;
            }
            Log.Add(Log.LogSeverity.Information, "FsoBuild.GetFlags()", "Getting FSO Flags from file: " + fullpath);

            if(SysInfo.IsLinux || SysInfo.IsMacOS)
            {
                SysInfo.Chmod(fullpath,"+x");
            }

            string output = string.Empty;
            try
            {
                var cmd = new Process();
                cmd.StartInfo.FileName = fullpath;
                cmd.StartInfo.Arguments = "-get_flags json_v1";
                cmd.StartInfo.UseShellExecute = false;
                cmd.StartInfo.CreateNoWindow = true;
                cmd.StartInfo.RedirectStandardOutput = true;
                cmd.StartInfo.RedirectStandardInput = true;
                cmd.StartInfo.StandardOutputEncoding = new UTF8Encoding(false);
                cmd.StartInfo.WorkingDirectory = folderPath;
                cmd.Start();
                string result = cmd.StandardOutput.ReadToEnd();
                output = result;
                cmd.WaitForExit();
                cmd.Dispose();
                //avoiding the "fso is running in legacy config mode..."
                if(result.Contains("{"))
                {
                    result = result.Substring(result.IndexOf('{'));
                }
                return JsonSerializer.Deserialize<FlagsJsonV1>(result);
            }
            catch (JsonException exJson)
            {
                //json failed try to see if it exported a binary
                if(File.Exists(folderPath+Path.DirectorySeparatorChar+"flags.lch"))
                {
                    Log.Add(Log.LogSeverity.Error, "FsoBuild.GetFlagsV1()", "FSO build "+ this +" seems to be below the minimum supported version (3.8.1) and does not support exporting flags as Json.");
                    File.Delete(folderPath + Path.DirectorySeparatorChar + "flags.lch");
                }
                else
                {
                    Log.Add(Log.LogSeverity.Error, "FsoBuild.GetFlags()", exJson);
                    Log.Add(Log.LogSeverity.Error, "FSO EXE OUTPUT ", output);
                }
                return null;
            }
            catch (Exception ex)
            {
                Log.Add(Log.LogSeverity.Error, "FsoBuild.GetFlags()", ex);
                Log.Add(Log.LogSeverity.Error, "FSO EXE OUTPUT ", output);
                return null;
            }
        }

        /*
            Return the best executable fullpath that is valid for user system and requested type.
            Null if none.
         */
        public string? GetExec(FsoExecType type)
        {
            if (directExec != null)
            {
                return directExec;
            }

            var validExecs = executables.Where(b => b.isValid && b.type == type);

            if(validExecs.Any())
            {
                foreach(var exe in validExecs)
                {
                    if (Knossos.globalSettings.forceSSE2)
                    {
                        if (exe.arch == FsoExecArch.x64 || exe.arch == FsoExecArch.x86)
                        {
                            if (exe.score < 200)
                                exe.score += 200;
                        }
                    }
                    else
                    {
                        if (exe.arch == FsoExecArch.x64 || exe.arch == FsoExecArch.x86)
                        {
                            if (exe.score > 200)
                                exe.score -= 200;
                        }
                    }
                }
                validExecs = validExecs.OrderByDescending(b => b.score);
                return folderPath + validExecs.ToArray()[0].filename;
            }
            return null;
        }

        private void LoadExecutables(Mod modJson)
        {
            if (modJson.packages != null)
            {
                foreach (var package in modJson.packages)
                {
                    FsoExecEnvironment env = GetExecEnvironment(package.environment);
                    if (package.executables != null)
                    {
                        foreach (var exec in package.executables)
                        {
                            if (exec.file != null)
                            {
                                if(!isInstalled && package.environment != null)
                                {
                                    exec.properties = FillProperties(package.environment);
                                }
                                string filename = exec.file;
                                FsoExecType type = GetExecType(exec.label);
                                FsoExecArch arch = GetExecArch(exec.properties);
                                if(modJson.devMode)
                                    executables.Add(new FsoFile(package.folder+Path.DirectorySeparatorChar+exec.file.Replace(@"./",""), folderPath, type, arch, env));
                                else
                                    executables.Add(new FsoFile(exec.file, folderPath, type, arch, env));
                            }
                            else
                            {
                                Log.Add(Log.LogSeverity.Warning, "FsoBuild.LoadExecutables", "One filename in the packages list was null and ignored " + folderPath);
                            }
                        }
                    }
                }
            }
        }

        /*
         Complete mod executable properties if missing from the enviroment
         */
        public static ModProperties FillProperties(string environment)
        {
            var properties = new ModProperties();
            if (environment.ToLower().Contains("arm64"))
<<<<<<< HEAD
            {
                properties.arm64 = true;
            }
            if (environment.ToLower().Contains("arm32"))
            {
                properties.arm32 = true;
            }

            if (!environment.ToLower().Contains("arm32") && !environment.ToLower().Contains("arm64"))
            {
=======
            {
                properties.arm64 = true;
            }
            if (environment.ToLower().Contains("arm32"))
            {
                properties.arm32 = true;
            }

            if (!environment.ToLower().Contains("arm32") && !environment.ToLower().Contains("arm64"))
            {
>>>>>>> 7626f6f1
                if (!environment.ToLower().Contains("avx"))
                {
                    properties.sse2 = true;
                }
                if (environment.ToLower().Contains("x86_64") || environment.ToLower().Contains("x64"))
                {
                    properties.x64 = true;
                }
                if (environment.ToLower().Contains("avx2"))
                {
                    properties.avx2 = true;
                }
                else
                {
                    if (environment.ToLower().Contains("avx"))
                    {
                        properties.avx = true;
                    }
                }
            }
            return properties;
<<<<<<< HEAD
        }

        /// <summary>
        /// Determines if the current environment string is valid to download in the current system
        /// Used to determine witch packages to install for each build
        /// </summary>
        /// <param name="enviroment"></param>
        /// <returns>true if valid, false otherwise</returns>
        public static bool IsEnviromentStringValidInstall(string? enviroment)
        {
            if (enviroment == null || enviroment.Trim() == string.Empty)
            {
                return false;
            }

            if (enviroment.ToLower().Contains("windows") && !SysInfo.IsWindows || enviroment.ToLower().Contains("linux") && !SysInfo.IsLinux || enviroment.ToLower().Contains("macosx") && !SysInfo.IsMacOS)
            {
                return false;
            }

            if (enviroment.ToLower().Contains("avx2") && !SysInfo.CpuAVX2 || enviroment.ToLower().Contains("avx") && !SysInfo.CpuAVX)
            {
                return false;
            }

            if (enviroment.ToLower().Contains("x86_64") && SysInfo.CpuArch == "X64")
            {
                return true;
            }
            if (enviroment.ToLower().Contains("arm64") && SysInfo.CpuArch == "Arm64")
            {
                return true;
            }
            if (enviroment.ToLower().Contains("arm32") && (SysInfo.CpuArch == "Armv6" || SysInfo.CpuArch == "Arm"))
            {
                return true;
            }
            if (SysInfo.CpuArch == "X86" && !enviroment.ToLower().Contains("x86_64") && !enviroment.ToLower().Contains("arm64") && !enviroment.ToLower().Contains("arm32"))
            {
                return true;
            }
            if (SysInfo.CpuArch == "X64" && !enviroment.ToLower().Contains("x86_64") && !enviroment.ToLower().Contains("arm64") && !enviroment.ToLower().Contains("arm32"))
            {
                return true;
            }

            if (SysInfo.CpuArch == "Arm64" && (SysInfo.IsMacOS || SysInfo.IsWindows) && !enviroment.ToLower().Contains("arm32") && !enviroment.ToLower().Contains("avx"))
            {
                return true;
            }

            return false;
=======
>>>>>>> 7626f6f1
        }

        /*
            Determine the operating system this build file is compiled for 
        */
        public static FsoExecEnvironment GetExecEnvironment(string? enviroment)
        {
            if (enviroment == null)
            {
                Log.Add(Log.LogSeverity.Warning, "FsoBuild.GetExecEnvironment", "Unable to determine the proper build enviroment. Env: null");
                return FsoExecEnvironment.Unknown;
            }

            if (enviroment.ToLower().Contains("windows"))
                return FsoExecEnvironment.Windows;
            if (enviroment.ToLower().Contains("linux"))
                return FsoExecEnvironment.Linux;
            if (enviroment.ToLower().Contains("mac"))
                return FsoExecEnvironment.MacOSX;

            Log.Add(Log.LogSeverity.Information, "FsoBuild.GetExecEnvironment", "Unable to determine the proper build enviroment. Env: " + enviroment);
            return FsoExecEnvironment.Unknown;
        }

        /*
            Determine the CPU arch this build file is compiled for
        */
        public static FsoExecArch GetExecArch(ModProperties? properties)
        {
            if (properties == null || properties.other)
                return FsoExecArch.other;

            if (properties.arm32)
                return FsoExecArch.arm32;

            if (properties.arm64)
                return FsoExecArch.arm64;

            if (properties.x64)
            {
                if (properties.avx2)
                    return FsoExecArch.x64_avx2;
                else if (properties.avx)
                    return FsoExecArch.x64_avx;
                else
                    return FsoExecArch.x64;
            }
            else
            {
                if (properties.avx2)
                    return FsoExecArch.x86_avx2;
                else if(properties.avx)
                    return FsoExecArch.x86_avx;
                else
                    return FsoExecArch.x86;
            }
        }

        /*
          If label is null, then is Release.
        */
        public static FsoExecType GetExecType(string? label)
        {
            if (label == null)
                return FsoExecType.Release;

            switch (label.ToLower())
<<<<<<< HEAD
            {        
=======
            {
>>>>>>> 7626f6f1
                case "release": return FsoExecType.Release;

                case "debug":
                case "fastdebug":
<<<<<<< HEAD
                case "rollback build": 
=======
                case "rollback build":
>>>>>>> 7626f6f1
                case "fast debug": return FsoExecType.Debug;

                case "fred fastdebug":
                case "fred fast debug":
                case "fred debug":
<<<<<<< HEAD
                case "fred2debug": 
=======
                case "fred2debug":
>>>>>>> 7626f6f1
                case "fred2 debug": return FsoExecType.Fred2Debug;

                case "fred":
                case "fred2": return FsoExecType.Fred2;

                case "qtfred fastdebug":
                case "qtfreddebug":
                case "qtfred debug": return FsoExecType.QtFredDebug;

                case "qtfred": return FsoExecType.QtFred;

                default:
                    Log.Add(Log.LogSeverity.Warning, "FsoBuild.GetExecType", "Unable to determine FSO Exec Type. Label: " + label);
                    return FsoExecType.Unknown;
            }
        }

        public static string? GetLabelString(FsoExecType fsoExecType)
        {
            switch (fsoExecType)
            {
                case FsoExecType.Release: return null;
                case FsoExecType.Debug: return "debug";
                case FsoExecType.Fred2: return "fred2";
                case FsoExecType.Fred2Debug: return "fred2 debug";
                case FsoExecType.QtFred: return "qtfred";
                case FsoExecType.QtFredDebug: return "qtfred debug";
            }
            return null;
        }

        /* 
           Official FSO builds from nebula use "FSO" as id, only check stability on those.
           For all others the stability is "custom" since we cant really know.    
        */
        public static FsoStability GetFsoStability(string? stability, string? modId)
        {
            if (modId == null || stability == null)
            {
                Log.Add(Log.LogSeverity.Warning, "FsoBuild.GetFsoStability", "Unable to determine the proper build stability for " + modId);
                return FsoStability.Stable;
            }

            if (modId != "FSO")
                return FsoStability.Custom;

            switch (stability)
            {
                case "stable": return FsoStability.Stable;
                case "rc": return FsoStability.RC;
                case "nightly": return FsoStability.Nightly;

                default:
                    Log.Add(Log.LogSeverity.Warning, "FsoBuild.GetFsoStability", "Unable to determine the proper build stability: " + stability);
                    return FsoStability.Stable;
            }
        }

        public static string GetEnviromentString(FsoExecArch arch, FsoExecEnvironment so)
        {
            string env = so.ToString().ToLower();

            switch(arch)
            {
                case FsoExecArch.x86: env += " && x86"; break;
                case FsoExecArch.x86_avx: env += " && x86 && avx"; break;
                case FsoExecArch.x86_avx2: env += " && x86 && avx2"; break;
                case FsoExecArch.x64: env += " && x86_64"; break;
                case FsoExecArch.x64_avx: env += " && x86_64 && avx"; break;
                case FsoExecArch.x64_avx2: env += " && x86_64 && avx2"; break;
                case FsoExecArch.arm32: env += " && arm32"; break;
                case FsoExecArch.arm64: env += " && arm64"; break;
            }

            return env;
        }

        public override string ToString()
        {
            if(directExec != null)
                return directExec;
            return title + " " + version;
        }

        /* To use with the List .Sort()
           Results are inverted
        */
        public static int CompareDatesAsTimestamp(FsoBuild build1, FsoBuild build2)
        {
            if(build1.date == null && build2.date == null)
                return 0;
            if(build1.date == null)
                return -1;
            if(build2.date == null) 
                return 1;
            return string.Compare(build2.date.Replace("-", "").Trim(), build1.date.Replace("-", "").Trim());
        }

        /* 
         * To use with the List .Sort()
        */
        public static int CompareVersion(FsoBuild build1, FsoBuild build2)
        {
            //inverted
            return SemanticVersion.Compare(build2.version, build1.version);
        }
    }

    public class FsoFile
    {
        public string filename;
        public FsoExecType type;
        public FsoExecArch arch;
        public FsoExecEnvironment env;
        public bool isValid = false;
        internal int score = 0;

        public FsoFile(string filename, string modpath, FsoExecType type, FsoExecArch arch, FsoExecEnvironment env)
        {
            this.filename = filename;
            this.type = type;
            this.arch = arch;
            this.env = env;
            this.score = DetermineScore(modpath);
            if(score > 0)
                isValid = true;
        }

        /*
            Determine FSO File score based on OS and CPU Arch
         */
        private int DetermineScore(string modpath)
        {
            int score = 0;
            /* First the cases that are an instant 0 */
            if (arch == FsoExecArch.other || env == FsoExecEnvironment.Unknown || type == FsoExecType.Unknown)
            {
                if (modpath != string.Empty)
                    Log.Add(Log.LogSeverity.Warning, "FsoFile.DetermineScore", "File: " + modpath + filename + " has an unknown cpu arch, build or enviroment type in json.");
                return 0;
            }

            if (modpath != string.Empty && !File.Exists(modpath + filename))
            {
                if (modpath != string.Empty)
                    Log.Add(Log.LogSeverity.Warning, "FsoFile.DetermineScore", "File: " + modpath + filename + " does not exist!");
                return 0;
            }

            if (env == FsoExecEnvironment.Windows && !SysInfo.IsWindows || env == FsoExecEnvironment.Linux && !SysInfo.IsLinux || env == FsoExecEnvironment.MacOSX && !SysInfo.IsMacOS)
            {
                if (modpath != string.Empty)
                    Log.Add(Log.LogSeverity.Warning, "FsoFile.DetermineScore", "File: " + modpath + filename + " is not valid for this OS. Detected: " + env);
                return 0;
            }

            /* Calculate the score, keep in mind in Windows and MAC x86 can run on x64 and X86/X64 can run on ARM64 */
            /* No support for 32 bits ARM on Windows/Mac, also no support for x86/x64 AVX on Windows ARM */
            if(SysInfo.IsWindows || SysInfo.IsMacOS)
            {
                switch (arch)
                {
                    case FsoExecArch.x64_avx2:
                        switch(SysInfo.CpuArch)
                        {
                            case "X64":
                                score += SysInfo.CpuAVX2 ? 100 : 0;
                                break;
                            case "X86":
                                break;
                            case "Arm64":
                                //score += 50;
                                break;
                            case "Arm":
                            case "Armv6":
                                break;
                        }
                        break;
                    case FsoExecArch.x64_avx:
                        switch (SysInfo.CpuArch)
                        {
                            case "X64":
                                score += SysInfo.CpuAVX ? 90 : 0;
                                break;
                            case "X86":
                                break;
                            case "Arm64":
                                //score += 45;
                                break;
                            case "Arm":
                            case "Armv6":
                                break;
                        }
                        break;
                    case FsoExecArch.x64:
                        switch (SysInfo.CpuArch)
                        {
                            case "X64":
                                score += 80;
                                break;
                            case "X86":
                                break;
                            case "Arm64":
                                score += 60;
                                break;
                            case "Arm":
                            case "Armv6":
                                break;
                        }
                        break;
                    case FsoExecArch.x86_avx2:
                        switch (SysInfo.CpuArch)
                        {
                            case "X64":
                                score += SysInfo.CpuAVX2 ? 50 : 0;
                                break;
                            case "X86":
                                score += SysInfo.CpuAVX2 ? 100 : 0;
                                break;
                            case "Arm64":
                                //score += 25;
                                break;
                            case "Arm":
                            case "Armv6":
                                break;
                        }
                        break;
                    case FsoExecArch.x86_avx:
                        switch (SysInfo.CpuArch)
                        {
                            case "X64":
                                score += SysInfo.CpuAVX ? 45 : 0;
                                break;
                            case "X86":
                                score += SysInfo.CpuAVX ? 90 : 0;
                                break;
                            case "Arm64":
                                //score += 15;
                                break;
                            case "Arm":
                            case "Armv6":
                                break;
                        }
                        break;
                    case FsoExecArch.x86:
                        switch (SysInfo.CpuArch)
                        {
                            case "X64":
                                score += 40;
                                break;
                            case "X86":
                                score += 80;
                                break;
                            case "Arm64":
                                score += 30; 
                                break;
                            case "Arm":
                            case "Armv6":
                                break;
                        }
                        break;
                    case FsoExecArch.arm64:
                        switch (SysInfo.CpuArch)
                        {
                            case "X64":
                                break;
                            case "X86":
                                break;
                            case "Arm64":
                                score += 100;
                                break;
                            case "Arm":
                            case "Armv6":
                                break;
                        }
                        break;
                    case FsoExecArch.arm32:
                        switch (SysInfo.CpuArch)
                        {
                            case "X64":
                                break;
                            case "X86":
                                break;
                            case "Arm64":
                                break;
                            case "Arm":
                            case "Armv6":
                                score += 100;
                                break;
                        }
                        break;
                    default: 
                        Log.Add(Log.LogSeverity.Error, "FsoFile.DetermineScore", "FsoFile.DetermineScore() is missing the case for: " + arch);
                        break;
                }
            }
            else
            {
                //Linux
                switch (arch)
                {
                    case FsoExecArch.x64_avx2:
                        switch (SysInfo.CpuArch)
                        {
                            case "X64":
                                score += SysInfo.CpuAVX2 ? 100 : 0;
                                break;
                            case "X86":
                                break;
                            case "Arm64":
                                break;
                            case "Arm":
                            case "Armv6":
                                break;
                        }
                        break;
                    case FsoExecArch.x64_avx:
                        switch (SysInfo.CpuArch)
                        {
                            case "X64":
                                score += SysInfo.CpuAVX ? 90 : 0;
                                break;
                            case "X86":
                                break;
                            case "Arm64":
                                break;
                            case "Arm":
                            case "Armv6":
                                break;
                        }
                        break;
                    case FsoExecArch.x64:
                        switch (SysInfo.CpuArch)
                        {
                            case "X64":
                                score += 80;
                                break;
                            case "X86":
                                break;
                            case "Arm64":
                                break;
                            case "Arm":
                            case "Armv6":
                                break;
                        }
                        break;
                    case FsoExecArch.x86_avx2:
                        switch (SysInfo.CpuArch)
                        {
                            case "X64":
                                break;
                            case "X86":
                                score += SysInfo.CpuAVX2 ? 100 : 0;
                                break;
                            case "Arm64":
                                break;
                            case "Arm":
                            case "Armv6":
                                break;
                        }
                        break;
                    case FsoExecArch.x86_avx:
                        switch (SysInfo.CpuArch)
                        {
                            case "X64":
                                break;
                            case "X86":
                                score += SysInfo.CpuAVX ? 90 : 0;
                                break;
                            case "Arm64":
                                break;
                            case "Arm":
                            case "Armv6":
                                break;
                        }
                        break;
                    case FsoExecArch.x86:
                        switch (SysInfo.CpuArch)
                        {
                            case "X64":
                                break;
                            case "X86":
                                score += 80;
                                break;
                            case "Arm64":
                                break;
                            case "Arm":
                            case "Armv6":
                                break;
                        }
                        break;
                    case FsoExecArch.arm64:
                        switch (SysInfo.CpuArch)
                        {
                            case "X64":
                                break;
                            case "X86":
                                break;
                            case "Arm64":
                                score += 100;
                                break;
                            case "Arm":
                            case "Armv6":
                                break;
                        }
                        break;
                    case FsoExecArch.arm32:
                        switch (SysInfo.CpuArch)
                        {
                            case "X64":
                                break;
                            case "X86":
                                break;
                            case "Arm64":
                                break;
                            case "Arm":
                            case "Armv6":
                                score += 100;
                                break;
                        }
                        break;
                    default:
                        Log.Add(Log.LogSeverity.Error, "FsoFile.DetermineScore", "FsoFile.DetermineScore() is missing the case for: " + arch);
                        break;
                }
            }

            return score;
        }
    }
}<|MERGE_RESOLUTION|>--- conflicted
+++ resolved
@@ -65,11 +65,8 @@
         public string? directExec = null;
         public bool isInstalled = true;
         public bool devMode = false;
-<<<<<<< HEAD
         public Mod? modData; 
-=======
-        public Mod? modData;
->>>>>>> 7626f6f1
+      
         /*
          Direct Exe
          */
@@ -132,7 +129,6 @@
             id = modJson.id;
             title = modJson.title;
             devMode = modJson.devMode;
-<<<<<<< HEAD
             if(devMode)
             {
                 modData = modJson;
@@ -155,8 +151,6 @@
             id = modJson.id;
             title = modJson.title;
             devMode = modJson.devMode;
-=======
->>>>>>> 7626f6f1
             if (devMode)
             {
                 modData = modJson;
@@ -318,7 +312,6 @@
         {
             var properties = new ModProperties();
             if (environment.ToLower().Contains("arm64"))
-<<<<<<< HEAD
             {
                 properties.arm64 = true;
             }
@@ -329,18 +322,6 @@
 
             if (!environment.ToLower().Contains("arm32") && !environment.ToLower().Contains("arm64"))
             {
-=======
-            {
-                properties.arm64 = true;
-            }
-            if (environment.ToLower().Contains("arm32"))
-            {
-                properties.arm32 = true;
-            }
-
-            if (!environment.ToLower().Contains("arm32") && !environment.ToLower().Contains("arm64"))
-            {
->>>>>>> 7626f6f1
                 if (!environment.ToLower().Contains("avx"))
                 {
                     properties.sse2 = true;
@@ -362,7 +343,6 @@
                 }
             }
             return properties;
-<<<<<<< HEAD
         }
 
         /// <summary>
@@ -415,8 +395,6 @@
             }
 
             return false;
-=======
->>>>>>> 7626f6f1
         }
 
         /*
@@ -484,30 +462,18 @@
                 return FsoExecType.Release;
 
             switch (label.ToLower())
-<<<<<<< HEAD
-            {        
-=======
-            {
->>>>>>> 7626f6f1
+            {
                 case "release": return FsoExecType.Release;
 
                 case "debug":
                 case "fastdebug":
-<<<<<<< HEAD
-                case "rollback build": 
-=======
                 case "rollback build":
->>>>>>> 7626f6f1
                 case "fast debug": return FsoExecType.Debug;
 
                 case "fred fastdebug":
                 case "fred fast debug":
                 case "fred debug":
-<<<<<<< HEAD
-                case "fred2debug": 
-=======
                 case "fred2debug":
->>>>>>> 7626f6f1
                 case "fred2 debug": return FsoExecType.Fred2Debug;
 
                 case "fred":
