﻿using Avalonia;
using Avalonia.Media;
using CommunityToolkit.Mvvm.ComponentModel;
using Knossos.NET.Models;
using Knossos.NET.Views;
using System.Diagnostics;
using System.Threading;

namespace Knossos.NET.ViewModels
{
    public partial class FsoBuildItemViewModel : ViewModelBase
    {
<<<<<<< HEAD
        public FsoBuild? build;
=======
        private FsoBuild? build;
        private Mod? modJson;
>>>>>>> 7626f6f1
        private FsoBuildsViewModel? buildsView;
        public CancellationTokenSource? cancellationTokenSource = null;
        [ObservableProperty]
        private string title;
        [ObservableProperty]
        private string? date;
        [ObservableProperty]
        private bool x86 = false;
        [ObservableProperty]
        private bool x64 = false;
        [ObservableProperty]
        private bool avx = false;
        [ObservableProperty]
        private bool avx2 = false;
        [ObservableProperty]
        private bool arm32 = false;
        [ObservableProperty]
        private bool arm64 = false;
        [ObservableProperty]
        private bool release = false;
        [ObservableProperty]
        private bool debug = false;
        [ObservableProperty]
        private bool fred2 = false;
        [ObservableProperty]
        private bool qtfred = false;
        [ObservableProperty]
        private string? tooltip = null;
        [ObservableProperty]
        private bool isValid = false;
        [ObservableProperty]
        private bool isInstalled = false;
        [ObservableProperty]
        private bool isDownloading = false;
        [ObservableProperty]
        public float progressBarMax = 100;
        [ObservableProperty]
        public float progressBarCurrent = 0;
        [ObservableProperty]
        private bool isDevMode = false;
        [ObservableProperty]
        private IBrush backgroundColor = Brushes.Black;

        public FsoBuildItemViewModel() 
        {
            title = "Test Build Title";
            date = "19/12/20";
        }

        public FsoBuildItemViewModel (FsoBuild build, FsoBuildsViewModel view)
        {
            this.build = build;
            buildsView = view;
            title = build.ToString();
            UpdataDisplayData(build);
        }

        private void UpdataDisplayData(FsoBuild build, bool skipInstalledCheck = false)
        {
            Date = build.date;
            IsInstalled = build.isInstalled;
            IsValid = false;
            if (build.stability == FsoStability.Custom)
            {
                Tooltip = build.description;
            }

            IsDevMode = build.devMode;
            if (IsDevMode)
            {
                BackgroundColor = Brushes.DimGray;
            }

            if (IsInstalled || skipInstalledCheck)
            {
                foreach (var exe in build.executables)
                {
                    if (exe.isValid)
                    {
                        IsValid = true;
                        switch (exe.type)
                        {
                            case FsoExecType.Release: Release = true; break;
                            case FsoExecType.Debug: Debug = true; break;
                            case FsoExecType.Fred2Debug:
                            case FsoExecType.Fred2: Fred2 = true; break;
                            case FsoExecType.QtFredDebug:
                            case FsoExecType.QtFred: Qtfred = true; break;
                        }

                        switch (exe.arch)
                        {
                            case FsoExecArch.x86: X86 = true; break;
                            case FsoExecArch.x64: X64 = true; break;
                            case FsoExecArch.x86_avx2: Avx2 = true; X86 = true; break;
                            case FsoExecArch.x64_avx2: Avx2 = true; X64 = true; break;
                            case FsoExecArch.x86_avx: Avx = true; X86 = true; break;
                            case FsoExecArch.x64_avx: Avx = true; X64 = true; break;
                            case FsoExecArch.arm32: Arm32 = true; break;
                            case FsoExecArch.arm64: Arm64 = true; break;
                        }
                    }
                }
            }
            else
            {
                IsValid = true;
            }

            if (build.folderPath != string.Empty)
                Tooltip = build.folderPath;
        }

        internal async void ViewBuildDetails()
        {
            if (build != null)
            {
                if (modJson == null)
                {
                    modJson = await Nebula.GetModData(build.id, build.version);
                }
                if (MainWindow.instance != null && modJson != null)
                {
                    UpdataDisplayData(new FsoBuild(modJson), true);
                    var dialog = new ModDetailsView();
                    dialog.DataContext = new ModDetailsViewModel(modJson);
                    await dialog.ShowDialog<ModDetailsView?>(MainWindow.instance);
                }
                else
                {
                    await MessageBox.Show(MainWindow.instance, "An error has ocurred while trying to display build details.", "Modjson is null", MessageBox.MessageBoxButtons.OKCancel);
                }
            }
        }

        internal async void DeleteBuildCommand()
        {
            if (MainWindow.instance != null && build != null && buildsView != null)
            {
                var resp = await MessageBox.Show(MainWindow.instance, "Deleting FSO build: " + build.ToString() + ". This can't be undone.", "Delete FSO build", MessageBox.MessageBoxButtons.OKCancel);
                if(resp == MessageBox.MessageBoxResult.OK)
                {
                    Log.Add(Log.LogSeverity.Information, "FsoBuildItemViewModel.DeleteBuildCommand()", "Deleting FSO build " + build.ToString());
                    buildsView.DeleteBuild(build,this);
                    var result = await Nebula.GetModData(build.id, build.version);
                    if (result != null)
                    {
                        buildsView.AddBuildToUi(new FsoBuild(result));
                    }
                }
            }
        }

        public bool CompareIdAndVersionToMod(Mod mod)
        {
            if(mod.id == build!.id && mod.version == build.version)
            { 
                return true; 
            }
            return false;
        }

        internal void CancelDownloadCommand()
        {
            cancellationTokenSource?.Cancel();
            IsDownloading = false;
        }

        public async void DownloadBuildExternal(Mod  mod)
        {
            if (!IsDownloading && !IsInstalled)
            {
                IsDownloading = true;
                cancellationTokenSource = new CancellationTokenSource();
                FsoBuild? newBuild = await TaskViewModel.Instance?.InstallBuild(build!, this, mod)!;
                if (newBuild != null)
                {
                    //Install completed
                    IsInstalled = true;
                    build = newBuild;
                }
                IsDownloading = false;
                cancellationTokenSource?.Dispose();
                cancellationTokenSource = null;
            }
        }

        internal async void DownloadBuildCommand()
        {
            if (MainWindow.instance != null && build != null)
            {
                var result = await MessageBox.Show(MainWindow.instance, "This will download and install the FSO Build: " + build?.ToString() + ". Do you want to continue?", "Install FSO engine build", MessageBox.MessageBoxButtons.YesNo);
                if (result == MessageBox.MessageBoxResult.Yes)
                {
                    if (build != null)
                    {
                        if (modJson == null)
                        {
                            modJson = await Nebula.GetModData(build.id, build.version);
                        }
                        //Check compatibility
                        if (modJson != null)
                        {
                            var tempBuild = new FsoBuild(modJson);
                            UpdataDisplayData(tempBuild,true);
                            if (tempBuild != null)
                            {
                                if (IsValid)
                                {
                                    IsDownloading = true;
                                    cancellationTokenSource = new CancellationTokenSource();
                                    FsoBuild? newBuild = await TaskViewModel.Instance?.InstallBuild(build!, this, modJson)!;
                                    if (newBuild != null)
                                    {
                                        //Install completed
                                        IsInstalled = true;
                                        build = newBuild;
                                    }
                                    IsDownloading = false;
                                    cancellationTokenSource?.Dispose();
                                    cancellationTokenSource = null;
                                }
                                else
                                {
                                    await MessageBox.Show(MainWindow.instance, "This build does not have any executables compatible with your operating system or CPU arch.", "Build is not valid for this computer", MessageBox.MessageBoxButtons.OK);
                                }
                            }
                        }
                        else
                        {
                            await MessageBox.Show(MainWindow.instance, "There was an error while getting build data, check the logs.", "Get modjson failed", MessageBox.MessageBoxButtons.OK);
                        }
                    }
                }
            }
        }

    }
}<|MERGE_RESOLUTION|>--- conflicted
+++ resolved
@@ -10,12 +10,8 @@
 {
     public partial class FsoBuildItemViewModel : ViewModelBase
     {
-<<<<<<< HEAD
-        public FsoBuild? build;
-=======
         private FsoBuild? build;
         private Mod? modJson;
->>>>>>> 7626f6f1
         private FsoBuildsViewModel? buildsView;
         public CancellationTokenSource? cancellationTokenSource = null;
         [ObservableProperty]
