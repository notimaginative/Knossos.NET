﻿using Avalonia.Controls;
using Avalonia.Platform.Storage;
using Avalonia.Threading;
using CommunityToolkit.Mvvm.ComponentModel;
using Knossos.NET.Classes;
using Knossos.NET.Models;
using Knossos.NET.Views;
using System;
using System.Collections.Generic;
using System.Collections.ObjectModel;
using System.IO;
using System.Linq;
using System.Threading.Tasks;

namespace Knossos.NET.ViewModels
{
    /// <summary>
    /// This is the class responsable for the "settings" tab
    /// </summary>
    public partial class GlobalSettingsViewModel : ViewModelBase
    {
        /* Limiters definition */
        private const long speedUnlimited = 0;
        private const long speedHalfMB = 850000;
        private const long speed1MB = 18000000;
        private const long speed2MB = 34000000;
        private const long speed3MB = 50000000;
        private const long speed4MB = 68000000;
        private const long speed5MB = 84000000;
        private const long speed6MB = 102000000;
        private const long speed7MB = 120000000;
        private const long speed8MB = 137000000;
        private const long speed9MB = 155000000;
        private const long speed10MB = 170000000;

        [ObservableProperty]
        internal bool blCfNebula = false;
        [ObservableProperty]
        internal bool blDlNebula = false;
        [ObservableProperty]
        internal bool blAigaion = false;
        [ObservableProperty]
        internal bool blTalos = false;

        [ObservableProperty]
        internal bool flagDataLoaded = false;
        [ObservableProperty]
        internal bool enable16BitColor = false;
        [ObservableProperty]
        internal bool windowsOS = false;

        /* Knossos */
        [ObservableProperty]
        internal string imgCacheSize = "0 MB";
        [ObservableProperty]
        internal string basePath = string.Empty;
        [ObservableProperty]
        internal bool enableLogFile = true;
        [ObservableProperty]
        internal int logLevel = 1;
        [ObservableProperty]
        internal bool fs2RootPack = false;
        [ObservableProperty]
        internal string numberOfMods = string.Empty;
        [ObservableProperty]
        internal string numberOfBuilds = string.Empty;
        [ObservableProperty]
        internal string detectedOS = string.Empty;
        [ObservableProperty]
        internal string cpuArch = string.Empty;
        [ObservableProperty]
        internal bool isAVX = false;
        [ObservableProperty]
        internal bool isAVX2 = false;
        [ObservableProperty]
        internal bool forceSSE2 = false;
        [ObservableProperty]
        internal int maxConcurrentSubtasks = 3;
        [ObservableProperty]
        internal long maxDownloadSpeedIndex = 0;
        [ObservableProperty]
        internal CompressionSettings modCompression = CompressionSettings.Manual;
        [ObservableProperty]
        internal int compressionMaxParallelism = 4;
        [ObservableProperty]
        internal bool checkUpdates = true;
        [ObservableProperty]
        internal bool autoUpdate = false;
        [ObservableProperty]
        internal bool deleteUploadedFiles = true;
        [ObservableProperty]
<<<<<<< HEAD
        internal bool updateNightly = false;
        [ObservableProperty]
        internal bool updateStable = false;
        [ObservableProperty]
        internal bool updateRC = false;
        [ObservableProperty]
        internal bool deleteOlder = false;
=======
        internal bool noSystemCMD = false;
        [ObservableProperty]
        internal bool showDevOptions = false;
>>>>>>> 4df8e1fa

        /*VIDEO*/
        [ObservableProperty]
        internal int bitsSelectedIndex = 0;
        [ObservableProperty]
        internal int resolutionSelectedIndex = 0;
        [ObservableProperty]
        internal int textureSelectedIndex = 0;
        internal ObservableCollection<ComboBoxItem> ResolutionItems { get; set; } = new ObservableCollection<ComboBoxItem>();
        [ObservableProperty]
        internal int shadowQualitySelectedIndex = 0;
        [ObservableProperty]
        internal int aaSelectedIndex = 5;
        [ObservableProperty]
        internal int msaaSelectedIndex = 0;
        [ObservableProperty]
        internal bool enableSoftParticles = true;
        [ObservableProperty]
        internal bool enableDeferredLighting = true;
        [ObservableProperty]
        internal int windowMode = 2;
        [ObservableProperty]
        internal bool vsync = true;
        [ObservableProperty]
        internal bool postProcess = true;
        [ObservableProperty]
        internal bool noFpsCapping = false;
        [ObservableProperty]
        internal bool showFps = false;

        /*AUDIO*/
        [ObservableProperty]
        internal int playbackSelectedIndex = 0;
        internal ObservableCollection<ComboBoxItem> PlaybackItems { get; set; } = new ObservableCollection<ComboBoxItem>();
        [ObservableProperty]
        internal int captureSelectedIndex = 0;
        internal ObservableCollection<ComboBoxItem> CaptureItems { get; set; } = new ObservableCollection<ComboBoxItem>();
        [ObservableProperty]
        internal int sampleRateSelectedIndex = 0;
        [ObservableProperty]
        internal bool enableEFX = false;
        [ObservableProperty]
        internal bool disableAudio = false;
        [ObservableProperty]
        internal bool disableMusic = false;
        [ObservableProperty]
        internal bool enableTTS = true;
        [ObservableProperty]
        internal int voiceSelectedIndex = 0;
        internal ObservableCollection<ComboBoxItem> VoiceItems { get; set; } = new ObservableCollection<ComboBoxItem>();
        [ObservableProperty]
        internal bool ttsTechroom = true;
        [ObservableProperty]
        internal bool ttsBriefings = true;
        [ObservableProperty]
        internal bool ttsIngame = true;
        [ObservableProperty]
        internal bool ttsMulti = true;
        [ObservableProperty]
        internal bool ttsDescription = true;
        [ObservableProperty]
        internal int ttsVolume = 100;
        [ObservableProperty]
        internal bool playingTTS = false;

        /*JOYSTICK*/
        internal ObservableCollection<ComboBoxItem> Joystick1Items { get; set; } = new ObservableCollection<ComboBoxItem>();
        internal ObservableCollection<ComboBoxItem> Joystick2Items { get; set; } = new ObservableCollection<ComboBoxItem>();
        internal ObservableCollection<ComboBoxItem> Joystick3Items { get; set; } = new ObservableCollection<ComboBoxItem>();
        internal ObservableCollection<ComboBoxItem> Joystick4Items { get; set; } = new ObservableCollection<ComboBoxItem>();
        [ObservableProperty]
        internal int joy1SelectedIndex = -1;
        [ObservableProperty]
        internal int joy2SelectedIndex = -1;
        [ObservableProperty]
        internal int joy3SelectedIndex = -1;
        [ObservableProperty]
        internal int joy4SelectedIndex = -1;

        /* MOD / FS2 */
        internal string globalCmd = string.Empty;
        [ObservableProperty]
        internal int fs2LangSelectedIndex = 0;
        [ObservableProperty]
        internal uint multiPort = 7808;
        [ObservableProperty]
        internal uint mouseSensitivity = 5;
        [ObservableProperty]
        internal uint joystickSensitivity = 9;
        [ObservableProperty]
        internal uint joystickDeadZone = 10;

        // In order to have hidden dev options, we need a setter for globalCMD
        public string GlobalCmd
        {
            get
            {
                return globalCmd;
            }
            set
            {

                if (value.Contains("freespace2.com") && !ShowDevOptions){   
                    ToggleDeveloperOptions();
                }

                SetProperty(ref globalCmd, value.Replace("freespace2.com", ""));
            }
        }

        public GlobalSettingsViewModel()
        {
        }

        /// <summary>
        /// Loads data from the GlobalSettings.cs class into this one to display it in the UI
        /// Also loads flag data from a FSO build, if one is installed
        /// </summary>
        public void LoadData()
        {
            var old_path = KnUtils.GetFSODataFolderPath();
            var flagData = GetFlagData();

            // reset the ini info if we have gotten an updated preferred path from FSO.
            if (old_path != KnUtils.GetFSODataFolderPath()){
                Knossos.globalSettings.Load();
            }
            /* Knossos Settings */
            if (Knossos.globalSettings.basePath != null)
            {
                BasePath = Knossos.globalSettings.basePath;
            }
            EnableLogFile = Knossos.globalSettings.enableLogFile;
            LogLevel= Knossos.globalSettings.logLevel;
            Fs2RootPack = Knossos.retailFs2RootFound;
            NumberOfMods = Knossos.GetInstalledModList(null).Count.ToString();
            NumberOfBuilds = Knossos.GetInstalledBuildsList(null).Count.ToString();
            if(KnUtils.IsWindows)
            {
                DetectedOS = "Windows";
                WindowsOS = true;
            }
            else
            {
                if(KnUtils.IsLinux)
                {
                    DetectedOS = "Linux";
                }
                else
                {
                    if(KnUtils.IsMacOS)
                    {
                        DetectedOS = "OSX";
                    }
                }
            }

            CpuArch = KnUtils.CpuArch;
            IsAVX = KnUtils.CpuAVX;
            IsAVX2 = KnUtils.CpuAVX2;
            ForceSSE2 = Knossos.globalSettings.forceSSE2;
            MaxConcurrentSubtasks = Knossos.globalSettings.maxConcurrentSubtasks - 1;
            switch(Knossos.globalSettings.maxDownloadSpeed)
            {
                case speedUnlimited: MaxDownloadSpeedIndex = 0; break;
                case speedHalfMB: MaxDownloadSpeedIndex = 1; break;
                case speed1MB: MaxDownloadSpeedIndex = 2; break;
                case speed2MB: MaxDownloadSpeedIndex = 3; break;
                case speed3MB: MaxDownloadSpeedIndex = 4; break;
                case speed4MB: MaxDownloadSpeedIndex = 5; break;
                case speed5MB: MaxDownloadSpeedIndex = 6; break;
                case speed6MB: MaxDownloadSpeedIndex = 7; break;
                case speed7MB: MaxDownloadSpeedIndex = 8; break;
                case speed8MB: MaxDownloadSpeedIndex = 9; break;
                case speed9MB: MaxDownloadSpeedIndex = 10; break;
                case speed10MB: MaxDownloadSpeedIndex = 11; break;
                default: MaxDownloadSpeedIndex = 0; break;
            }

            if (Knossos.globalSettings.mirrorBlacklist != null)
            {
                if (Knossos.globalSettings.mirrorBlacklist.Contains("dl.fsnebula.org"))
                {
                    BlDlNebula = true;
                }
                if (Knossos.globalSettings.mirrorBlacklist.Contains("cf.fsnebula.org"))
                {
                    BlCfNebula = true;
                }
                if (Knossos.globalSettings.mirrorBlacklist.Contains("aigaion.feralhosting.com"))
                {
                    BlAigaion = true;
                }
                if (Knossos.globalSettings.mirrorBlacklist.Contains("talos.feralhosting.com"))
                {
                    BlTalos = true;
                }
            }

            ModCompression = Knossos.globalSettings.modCompression;
            CompressionMaxParallelism = Knossos.globalSettings.compressionMaxParallelism;
            CheckUpdates = Knossos.globalSettings.checkUpdate;
            AutoUpdate = Knossos.globalSettings.autoUpdate;
            DeleteUploadedFiles = Knossos.globalSettings.deleteUploadedFiles;
<<<<<<< HEAD
            UpdateNightly = Knossos.globalSettings.autoUpdateBuilds.UpdateNightly;
            UpdateRC = Knossos.globalSettings.autoUpdateBuilds.UpdateRC;
            UpdateStable = Knossos.globalSettings.autoUpdateBuilds.UpdateStable;
            DeleteOlder = Knossos.globalSettings.autoUpdateBuilds.DeleteOlder;
=======
            NoSystemCMD = Knossos.globalSettings.noSystemCMD;
            ShowDevOptions = Knossos.globalSettings.showDevOptions || NoSystemCMD;
>>>>>>> 4df8e1fa

            /* VIDEO SETTINGS */
            //RESOLUTION
            ResolutionItems.Clear();
            if (flagData != null && flagData.displays != null)
            {
                foreach(var display in flagData.displays)
                {
                    var item = new ComboBoxItem();
                    item.Content = display.name;
                    item.IsEnabled = false;
                    item.Tag = 0;
                    ResolutionItems.Add(item);
                    if(display.modes != null)
                    {
                        foreach(var mode in display.modes)
                        {
                            var itemMode = new ComboBoxItem();
                            itemMode.Content = mode.x+"x"+mode.y;
                            itemMode.Tag = display.index;
                            ResolutionItems.Add(itemMode);
                            if(mode.bits == 16)
                            {
                                Enable16BitColor = true;
                            }
                        }
                    }

                    if(Knossos.globalSettings.displayResolution == null)
                    {
                        Knossos.globalSettings.displayResolution = display.width + "x" + display.height;
                    }
                }
            }
            var resoItem = ResolutionItems.FirstOrDefault(i => i.Content?.ToString() == Knossos.globalSettings.displayResolution && i.Tag?.ToString() == Knossos.globalSettings.displayIndex.ToString());
            if (resoItem != null)
            {
                var index = ResolutionItems.IndexOf(resoItem);
                if(index != -1)
                {
                    ResolutionSelectedIndex = index;
                }
            }
            else
            {
                ResolutionSelectedIndex = 0;
            }
            //COLOR DEPTH
            if(Knossos.globalSettings.displayColorDepth == 32)
            {
                BitsSelectedIndex = 0;
            }
            else
            {
                BitsSelectedIndex = 1;
            }
            //Texture Filter
            TextureSelectedIndex = Knossos.globalSettings.textureFilter;
            //Shadows
            ShadowQualitySelectedIndex = Knossos.globalSettings.shadowQuality;
            //AA
            AaSelectedIndex = Knossos.globalSettings.aaPreset;
            //MSAA
            MsaaSelectedIndex = Knossos.globalSettings.msaaPreset;
            //SoftParticles
            EnableSoftParticles = Knossos.globalSettings.enableSoftParticles;
            //DeferredLighting
            EnableDeferredLighting = Knossos.globalSettings.enableDeferredLighting;
            //WindowMode
            WindowMode = Knossos.globalSettings.windowMode;
            //VSYNC
            Vsync = Knossos.globalSettings.vsync;
            //No Post Process
            PostProcess = Knossos.globalSettings.postProcess;
            //No FPS Cap
            NoFpsCapping = Knossos.globalSettings.noFpsCapping;
            //FPS
            ShowFps = Knossos.globalSettings.showFps;

            /* AUDIO SETTINGS */
            //Playback Devices
            PlaybackItems.Clear();
            if (flagData != null && flagData.openal != null && flagData.openal.playback_devices != null)
            {
                foreach (var playback in flagData.openal.playback_devices)
                {
                    var item = new ComboBoxItem();
                    item.Content = playback;
                    item.Tag = playback;
                    PlaybackItems.Add(item);

                    if (Knossos.globalSettings.playbackDevice == null)
                    {
                        Knossos.globalSettings.playbackDevice = flagData.openal.default_playback;
                    }
                }
            }
            var pbItem = PlaybackItems.FirstOrDefault(i => i.Tag?.ToString() == Knossos.globalSettings.playbackDevice);
            if (pbItem != null)
            {
                var index = PlaybackItems.IndexOf(pbItem);
                if (index != -1)
                {
                    PlaybackSelectedIndex = index;
                }
            }
            else
            {
                PlaybackSelectedIndex = 0;
            }
            //Capture Devices
            CaptureItems.Clear();
            if (flagData != null && flagData.openal != null && flagData.openal.capture_devices != null)
            {
                foreach (var capture in flagData.openal.capture_devices)
                {
                    var item = new ComboBoxItem();
                    item.Content = capture;
                    item.Tag = capture;
                    CaptureItems.Add(item);

                    if (Knossos.globalSettings.captureDevice == null)
                    {
                        Knossos.globalSettings.captureDevice = flagData.openal.default_capture;
                    }
                }
            }
            var ctItem = CaptureItems.FirstOrDefault(i => i.Tag?.ToString() == Knossos.globalSettings.captureDevice);
            if (ctItem != null)
            {
                var index = CaptureItems.IndexOf(ctItem);
                if (index != -1)
                {
                    CaptureSelectedIndex = index;
                }
            }
            else
            {
                CaptureSelectedIndex = 0;
            }
            //Sample Rate
            switch (Knossos.globalSettings.sampleRate)
            {
                case 44100: SampleRateSelectedIndex = 0; break;
                case 48000: SampleRateSelectedIndex = 1; break;
                case 96000: SampleRateSelectedIndex = 2; break;
                case 192000: SampleRateSelectedIndex = 3; break;
                default: SampleRateSelectedIndex = 0; break;
            }
            //Enable EFX
            EnableEFX = Knossos.globalSettings.enableEfx;
            //Disable Audio
            DisableAudio = Knossos.globalSettings.disableAudio;
            //Disable Music
            DisableAudio = Knossos.globalSettings.disableMusic;
            //TTS Settings
            EnableTTS = Knossos.globalSettings.enableTts;
            TtsBriefings = Knossos.globalSettings.ttsBriefings;
            TtsTechroom = Knossos.globalSettings.ttsTechroom;
            TtsIngame = Knossos.globalSettings.ttsIngame;
            TtsMulti = Knossos.globalSettings.ttsMulti;
            TtsVolume = Knossos.globalSettings.ttsVolume;
            TtsDescription = Knossos.globalSettings.ttsDescription;
            VoiceItems.Clear();
            if (flagData != null && flagData.voices != null)
            {
                foreach (var voice in flagData.voices)
                {
                    var item = new ComboBoxItem();
                    item.Content = voice;
                    item.Tag = voice;
                    VoiceItems.Add(item);
                }
            }
            if (Knossos.globalSettings.ttsVoice == null)
            {
                Knossos.globalSettings.ttsVoice = 0;
            }
            else
            {
                if(Knossos.globalSettings.ttsVoice.Value + 1 <= VoiceItems.Count)
                {
                    VoiceSelectedIndex = Knossos.globalSettings.ttsVoice.Value;
                }
            }

            //Joysticks
            //The reason for this BS is that i cant re-use comboBox items in multiple controls
            Joystick1Items.Clear();
            Joystick2Items.Clear();
            Joystick3Items.Clear();
            Joystick4Items.Clear();
            Joy1SelectedIndex = -1;
            Joy2SelectedIndex = -1;
            Joy3SelectedIndex = -1;
            Joy4SelectedIndex = -1;
            var noJoyItem = new ComboBoxItem();
            noJoyItem.Content = "No Joystick";
            noJoyItem.Tag = null;
            Joystick1Items.Add(noJoyItem);
            var noJoy2Item = new ComboBoxItem();
            noJoy2Item.Content = "No Joystick";
            noJoy2Item.Tag = null;
            Joystick2Items.Add(noJoy2Item);
            var noJoy3Item = new ComboBoxItem();
            noJoy3Item.Content = "No Joystick";
            noJoy3Item.Tag = null;
            Joystick3Items.Add(noJoy3Item);
            var noJoy4Item = new ComboBoxItem();
            noJoy4Item.Content = "No Joystick";
            noJoy4Item.Tag = null;
            Joystick4Items.Add(noJoy4Item);
            Joy1SelectedIndex = 0;
            Joy2SelectedIndex = 0;
            Joy3SelectedIndex = 0;
            Joy4SelectedIndex = 0;

            if (flagData != null && flagData.joysticks != null)
            {
                foreach (var joy in flagData.joysticks)
                {
                    var item = new ComboBoxItem();
                    item.Content = joy.name + " - ID: " + joy.id + "\nGUID: " + joy.guid;
                    item.Tag = joy;
                    var item2 = new ComboBoxItem();
                    item2.Content = joy.name + " - ID: " + joy.id + "\nGUID: " + joy.guid;
                    item2.Tag = joy;
                    var item3 = new ComboBoxItem();
                    item3.Content = joy.name + " - ID: " + joy.id + "\nGUID: " + joy.guid;
                    item3.Tag = joy;
                    var item4 = new ComboBoxItem();
                    item4.Content = joy.name + " - ID: " + joy.id + "\nGUID: " + joy.guid;
                    item4.Tag = joy;
                    Joystick1Items.Add(item);
                    Joystick2Items.Add(item2);
                    Joystick3Items.Add(item3);
                    Joystick4Items.Add(item4);
                }

                // i hate this
                if(Knossos.globalSettings.joystick1 != null)
                {
                    bool found = false;
                    foreach(var item in Joystick1Items)
                    {
                        if(item.Tag != null)
                        {
                            var joystick = (Joystick)item.Tag;
                            if (joystick.guid == Knossos.globalSettings.joystick1.guid)
                            {
                                var index = Joystick1Items.IndexOf(item);
                                if (index != -1)
                                {
                                    Joy1SelectedIndex = index;
                                    found = true;
                                }
                            }
                        }
                    }

                    if(!found)
                    {
                        var missingItem = new ComboBoxItem();
                        missingItem.Content = "(Missing) " + Knossos.globalSettings.joystick1.name + " ID: " + Knossos.globalSettings.joystick1.id + "\nGUID: " + Knossos.globalSettings.joystick1.guid;
                        missingItem.Tag = Knossos.globalSettings.joystick1;
                        Joystick1Items.Add(missingItem);
                        var index = Joystick1Items.IndexOf(missingItem);
                        if (index != -1)
                        {
                            Joy1SelectedIndex = index;
                        }
                    }
                }
                if (Knossos.globalSettings.joystick2 != null)
                {
                    bool found = false;
                    foreach (var item in Joystick2Items)
                    {
                        if (item.Tag != null)
                        {
                            var joystick = (Joystick)item.Tag;
                            if (joystick.guid == Knossos.globalSettings.joystick2.guid)
                            {
                                var index = Joystick2Items.IndexOf(item);
                                if (index != -1)
                                {
                                    Joy2SelectedIndex = index;
                                    found = true;
                                }
                            }
                        }
                    }

                    if (!found)
                    {
                        var missingItem = new ComboBoxItem();
                        missingItem.Content = "(Missing) " + Knossos.globalSettings.joystick2.name + " ID: " + Knossos.globalSettings.joystick2.id + "\nGUID: " + Knossos.globalSettings.joystick2.guid;
                        missingItem.Tag = Knossos.globalSettings.joystick2;
                        Joystick2Items.Add(missingItem);
                        var index = Joystick2Items.IndexOf(missingItem);
                        if (index != -1)
                        {
                            Joy2SelectedIndex = index;
                        }
                    }
                }
                if (Knossos.globalSettings.joystick3 != null)
                {
                    bool found = false;
                    foreach (var item in Joystick3Items)
                    {
                        if (item.Tag != null)
                        {
                            var joystick = (Joystick)item.Tag;
                            if (joystick.guid == Knossos.globalSettings.joystick3.guid)
                            {
                                var index = Joystick3Items.IndexOf(item);
                                if (index != -1)
                                {
                                    Joy3SelectedIndex = index;
                                    found = true;
                                }
                            }
                        }
                    }

                    if (!found)
                    {
                        var missingItem = new ComboBoxItem();
                        missingItem.Content = "(Missing) " + Knossos.globalSettings.joystick3.name + " ID: " + Knossos.globalSettings.joystick3.id + "\nGUID: " + Knossos.globalSettings.joystick3.guid;
                        missingItem.Tag = Knossos.globalSettings.joystick3;
                        Joystick3Items.Add(missingItem);
                        var index = Joystick3Items.IndexOf(missingItem);
                        if (index != -1)
                        {
                            Joy3SelectedIndex = index;
                        }
                    }
                }
                if (Knossos.globalSettings.joystick4 != null)
                {
                    bool found = false;
                    foreach (var item in Joystick4Items)
                    {
                        if (item.Tag != null)
                        {
                            var joystick = (Joystick)item.Tag;
                            if (joystick.guid == Knossos.globalSettings.joystick4.guid)
                            {
                                var index = Joystick4Items.IndexOf(item);
                                if (index != -1)
                                {
                                    Joy4SelectedIndex = index;
                                    found = true;
                                }
                            }
                        }
                    }

                    if (!found)
                    {
                        var missingItem = new ComboBoxItem();
                        missingItem.Content = "(Missing) " + Knossos.globalSettings.joystick4.name + " ID: " + Knossos.globalSettings.joystick4.id + "\nGUID: " + Knossos.globalSettings.joystick4.guid;
                        missingItem.Tag = Knossos.globalSettings.joystick4;
                        Joystick4Items.Add(missingItem);
                        var index = Joystick4Items.IndexOf(missingItem);
                        if (index != -1)
                        {
                            Joy4SelectedIndex = index;
                        }
                    }
                }
            }

            JoystickDeadZone = Knossos.globalSettings.joystickDeadZone;
            JoystickSensitivity = Knossos.globalSettings.joystickSensitivity;
            MouseSensitivity = Knossos.globalSettings.mouseSensitivity;

            /* MOD SETTINGS */

            //GLOBAL CMD
            if(Knossos.globalSettings.globalCmdLine != null)
            {
                GlobalCmd = Knossos.globalSettings.globalCmdLine;
            }

            //FS2 Lang
            switch(Knossos.globalSettings.fs2Lang)
            {
                case "English": Fs2LangSelectedIndex = 0; break;
                case "German": Fs2LangSelectedIndex = 1; break;
                case "French": Fs2LangSelectedIndex = 2; break;
                case "Polish": Fs2LangSelectedIndex = 3; break;
                default: Fs2LangSelectedIndex = 0;  break;
            }

            //Multi Port
            MultiPort = Knossos.globalSettings.multiPort;
        }

        private FlagsJsonV1? GetFlagData()
        {
            FlagDataLoaded = false;
            var builds = Knossos.GetInstalledBuildsList();
            if (builds.Any())
            {
                //First the stable ones
                var stables = builds.Where(b => b.stability == FsoStability.Stable).ToList();
                if (stables.Any())
                {
                    stables.Sort(FsoBuild.CompareVersion);
                    foreach (var stable in stables)
                    {
                        var flags = stable.GetFlagsV1();
                        if (flags != null)
                        {
                            FlagDataLoaded = true;
                            Knossos.flagDataLoaded = true;
                            KnUtils.SetFSODataFolderPath(flags.pref_path);
                            return flags;
                        }
                    }
                }

                //If we are still here try all others
                var others = builds.Where(b => b.stability != FsoStability.Stable);
                if (others.Any())
                {
                    foreach (var other in others)
                    {
                        var flags = other.GetFlagsV1();
                        if (flags != null)
                        {
                            FlagDataLoaded = true;
                            Knossos.flagDataLoaded = true;
                            KnUtils.SetFSODataFolderPath(flags.pref_path);
                            return flags;
                        }
                    }
                }
            }

            Log.Add(Log.LogSeverity.Warning, "GlobalSettingsViewModel.GetFlagData()", "Unable to find a valid build to get flag data for global settings.");
            return null;
        }

        /* UI Buttons */
        /// <summary>
        /// Changes the knossos library path, reloads settings and nebula repo
        /// </summary>
        internal async void BrowseFolderCommand()
        {
            if (MainWindow.instance != null)
            {

                FolderPickerOpenOptions options = new FolderPickerOpenOptions(); 
                if (BasePath != string.Empty)
                { 
                    options.SuggestedStartLocation = await MainWindow.instance.StorageProvider.TryGetFolderFromPathAsync(BasePath);
                }
                options.AllowMultiple = false;

                var result = await MainWindow.instance.StorageProvider.OpenFolderPickerAsync(options);

                if (result != null && result.Count > 0)
                {
                    Knossos.globalSettings.basePath = result[0].Path.LocalPath.ToString();
                    Knossos.globalSettings.Save();
                    Knossos.ResetBasePath();
                    LoadData();
                }
            }
        }

        /// <summary>
        /// Reload data from json
        /// </summary>
        internal void ResetCommand()
        {
            var pxoUser = Knossos.globalSettings.pxoLogin;
            var pxoPassword = Knossos.globalSettings.pxoPassword;
            Knossos.globalSettings = new GlobalSettings();
            LoadData();
            Knossos.globalSettings.pxoPassword = pxoPassword;
            Knossos.globalSettings.pxoLogin = pxoUser;
            SaveCommand();
        }

        /// <summary>
        /// Copies data from the UI into the GlobalSettings.cs class and saves it into the json
        /// </summary>
        internal void SaveCommand()
        {
            /* Knossos Settings */
            if (BasePath != string.Empty)
            {
                Knossos.globalSettings.basePath = BasePath;
            }
            Knossos.globalSettings.enableLogFile = EnableLogFile;
            Knossos.globalSettings.logLevel = LogLevel;
            Knossos.globalSettings.forceSSE2 = ForceSSE2;
            Knossos.globalSettings.maxConcurrentSubtasks = MaxConcurrentSubtasks+1;
            switch (MaxDownloadSpeedIndex)
            {
                case 0: Knossos.globalSettings.maxDownloadSpeed = speedUnlimited; break;
                case 1: Knossos.globalSettings.maxDownloadSpeed = speedHalfMB; break;
                case 2: Knossos.globalSettings.maxDownloadSpeed = speed1MB; break;
                case 3: Knossos.globalSettings.maxDownloadSpeed = speed2MB; break;
                case 4: Knossos.globalSettings.maxDownloadSpeed = speed3MB; break;
                case 5: Knossos.globalSettings.maxDownloadSpeed = speed4MB; break;
                case 6: Knossos.globalSettings.maxDownloadSpeed = speed5MB; break;
                case 7: Knossos.globalSettings.maxDownloadSpeed = speed6MB; break;
                case 8: Knossos.globalSettings.maxDownloadSpeed = speed7MB; break;
                case 9: Knossos.globalSettings.maxDownloadSpeed = speed8MB; break;
                case 10: Knossos.globalSettings.maxDownloadSpeed = speed9MB; break;
                case 11: Knossos.globalSettings.maxDownloadSpeed = speed10MB; break;
            }

            List<string> blMirrors = new List<string>();
            if (BlDlNebula)
            {
                blMirrors.Add("dl.fsnebula.org");
            }
            if (BlCfNebula)
            {
                blMirrors.Add("cf.fsnebula.org");
            }
            if (BlAigaion)
            {
                blMirrors.Add("aigaion.feralhosting.com");
            }
            if (BlTalos)
            {
                blMirrors.Add("talos.feralhosting.com");
            }
            if (blMirrors.Any() && blMirrors.Count() != 4 /*Invalid!*/)
            {
                Knossos.globalSettings.mirrorBlacklist = blMirrors.ToArray();
            }
            else
            {
                Knossos.globalSettings.mirrorBlacklist = null;
                BlDlNebula = false;
                BlCfNebula = false;
                BlAigaion = false;
                BlTalos = false;
            }

            Knossos.globalSettings.modCompression = ModCompression;
            Knossos.globalSettings.compressionMaxParallelism = CompressionMaxParallelism;
            Knossos.globalSettings.checkUpdate = CheckUpdates;
            Knossos.globalSettings.deleteUploadedFiles = DeleteUploadedFiles;
            if(!CheckUpdates)
            {
                AutoUpdate = false;
            }
            Knossos.globalSettings.autoUpdate = AutoUpdate;
<<<<<<< HEAD
            Knossos.globalSettings.autoUpdateBuilds = new GlobalSettings.AutoUpdateFsoBuilds(UpdateStable, UpdateRC, UpdateNightly, DeleteOlder);
=======
            Knossos.globalSettings.noSystemCMD = NoSystemCMD;
            Knossos.globalSettings.showDevOptions = ShowDevOptions;
>>>>>>> 4df8e1fa

            /* VIDEO */
            //Resolution
            if (ResolutionSelectedIndex + 1 <= ResolutionItems.Count)
            {
                Knossos.globalSettings.displayResolution = ResolutionItems[ResolutionSelectedIndex].Content?.ToString();
                var displayIndex = ResolutionItems[ResolutionSelectedIndex].Tag;
                if ( displayIndex != null)
                { 
                    Knossos.globalSettings.displayIndex = (int)displayIndex;
                }
            }
            //Color Depth
            if(BitsSelectedIndex == 0)
            {
                Knossos.globalSettings.displayColorDepth = 32;
            }
            else
            {
                Knossos.globalSettings.displayColorDepth = 16;
            }
            //Texture Filter
            Knossos.globalSettings.textureFilter = TextureSelectedIndex;
            //Shadows
            Knossos.globalSettings.shadowQuality = ShadowQualitySelectedIndex;
            //AA
            Knossos.globalSettings.aaPreset = AaSelectedIndex;
            //MSAA
            Knossos.globalSettings.msaaPreset = MsaaSelectedIndex;
            //SoftParticles
            Knossos.globalSettings.enableSoftParticles = EnableSoftParticles;
            //DeferredLighting
            Knossos.globalSettings.enableDeferredLighting = EnableDeferredLighting;
            //WindowMode
            Knossos.globalSettings.windowMode = WindowMode;
            //VSYNC
            Knossos.globalSettings.vsync = Vsync;
            //No Post Process
            Knossos.globalSettings.postProcess = PostProcess;
            //No FPS Cap
            Knossos.globalSettings.noFpsCapping = NoFpsCapping;
            //FPS
            Knossos.globalSettings.showFps = ShowFps;

            /* AUDIO SETTINGS */
            //Playback
            if (PlaybackSelectedIndex + 1 <= PlaybackItems.Count)
            {
                Knossos.globalSettings.playbackDevice = PlaybackItems[PlaybackSelectedIndex].Tag?.ToString();
            }
            //Capture
            if (CaptureSelectedIndex + 1 <= CaptureItems.Count)
            {
                Knossos.globalSettings.captureDevice = CaptureItems[CaptureSelectedIndex].Tag?.ToString();
            }
            //Sample Rate
            switch (SampleRateSelectedIndex)
            {
                case 0: Knossos.globalSettings.sampleRate = 44100; break;
                case 1: Knossos.globalSettings.sampleRate = 48000; break;
                case 2: Knossos.globalSettings.sampleRate = 96000; break;
                case 3: Knossos.globalSettings.sampleRate = 192000; break;
            }
            //Enable EFX
            Knossos.globalSettings.enableEfx = EnableEFX;
            //Disable Audio
            Knossos.globalSettings.disableAudio = DisableAudio;
            //Disable Music
            Knossos.globalSettings.disableMusic = DisableAudio;
            //TTS Settings
            Knossos.globalSettings.enableTts = EnableTTS;
            Knossos.globalSettings.ttsBriefings = TtsBriefings;
            Knossos.globalSettings.ttsTechroom = TtsTechroom;
            Knossos.globalSettings.ttsIngame = TtsIngame;
            Knossos.globalSettings.ttsMulti = TtsMulti;
            Knossos.globalSettings.ttsDescription = TtsDescription;
            Knossos.globalSettings.ttsVoice = VoiceSelectedIndex;
            Knossos.globalSettings.ttsVolume = TtsVolume;
            if (VoiceSelectedIndex >= 0 && VoiceItems.Count() > VoiceSelectedIndex && VoiceItems[VoiceSelectedIndex].Tag != null)
            {
                Knossos.globalSettings.ttsVoiceName = VoiceItems[VoiceSelectedIndex].Tag!.ToString();
            }

            /* JOYSTICKS */
            if (Joy1SelectedIndex + 1 <= Joystick1Items.Count && Joy1SelectedIndex != -1)
            {
                Knossos.globalSettings.joystick1 = (Joystick?)Joystick1Items[Joy1SelectedIndex].Tag;
            }
            else
            {
                Knossos.globalSettings.joystick1 = null;
            }
            if (Joy2SelectedIndex + 1 <= Joystick2Items.Count && Joy2SelectedIndex != -1 )
            {
                Knossos.globalSettings.joystick2 = (Joystick?)Joystick2Items[Joy2SelectedIndex].Tag;
            }
            else
            {
                Knossos.globalSettings.joystick2 = null;
            }
            if (Joy3SelectedIndex + 1 <= Joystick3Items.Count && Joy3SelectedIndex != -1)
            {
                Knossos.globalSettings.joystick3 = (Joystick?)Joystick3Items[Joy3SelectedIndex].Tag;
            }
            else
            {
                Knossos.globalSettings.joystick3 = null;
            }
            if (Joy4SelectedIndex + 1 <= Joystick4Items.Count && Joy4SelectedIndex != -1)
            {
                Knossos.globalSettings.joystick4 = (Joystick?)Joystick4Items[Joy4SelectedIndex].Tag;
            }
            else
            {
                Knossos.globalSettings.joystick4 = null;
            }

            Knossos.globalSettings.joystickDeadZone = JoystickDeadZone;
            Knossos.globalSettings.joystickSensitivity = JoystickSensitivity;
            Knossos.globalSettings.mouseSensitivity = MouseSensitivity;

            /* MOD SETTINGS */

            //GLOBAL CMD
            if (GlobalCmd.Trim().Length > 0)
            {
                Knossos.globalSettings.globalCmdLine = GlobalCmd;
            }
            else
            {
                Knossos.globalSettings.globalCmdLine = null;
            }

            //FS2 Lang
            switch (Fs2LangSelectedIndex)
            {
                case 0: Knossos.globalSettings.fs2Lang = "English"; break;
                case 1: Knossos.globalSettings.fs2Lang = "German"; break;
                case 2: Knossos.globalSettings.fs2Lang = "French"; break;
                case 3: Knossos.globalSettings.fs2Lang = "Polish"; break;
            }

            //Multi port
            Knossos.globalSettings.multiPort = MultiPort;

            Knossos.globalSettings.Save();
        }

        /// <summary>
        /// Start TTS Voice Test with selected voice
        /// </summary>
        internal void TestVoiceCommand()
        {
            if (VoiceSelectedIndex != -1)
            {
                string? voice_name = null;
                if (VoiceSelectedIndex >= 0 && VoiceItems.Count() > VoiceSelectedIndex && VoiceItems[VoiceSelectedIndex].Tag != null)
                {
                    voice_name = VoiceItems[VoiceSelectedIndex].Tag!.ToString();
                }
                PlayingTTS = true;
                Knossos.Tts("Developed in a joint operation by the Vasudan and Terran governments, the GTF Ulysses is an excellent all-around fighter. It offers superior maneuverability and a high top speed.", VoiceSelectedIndex, voice_name, TtsVolume, TTSCompletedCallback);
            }
        }

        /// <summary>
        /// Stop TTS
        /// </summary>
        internal void StopTTS()
        {
            Knossos.Tts(string.Empty);
        }

        /// <summary>
        /// When TTS test is over, change the button
        /// </summary>
        /// <returns></returns>
        private bool TTSCompletedCallback()
        {
            PlayingTTS = false;
            return true;
        }

        /// <summary>
        /// Opens the hard light wiki CMDline reference help
        /// </summary>
        internal void GlobalCmdHelp()
        {
            KnUtils.OpenBrowserURL("https://wiki.hard-light.net/index.php/Command-Line_Reference");
        }

        /// <summary>
        /// Reloads configuration and FSO flag data
        /// </summary>
        internal void ReloadFlagData()
        {
            Knossos.globalSettings.Load();
            LoadData();
        }

        /// <summary>
        /// Opens performance help window
        /// </summary>
        internal async void OpenPerformanceHelp()
        {
            if (MainWindow.instance != null)
            {
                var dialog = new PerformanceHelpView();

                await dialog.ShowDialog<PerformanceHelpView?>(MainWindow.instance);
            }
        }

        /// <summary>
        /// Open the GetSapiVoices window
        /// </summary>
        internal async void OpenGetVoices()
        {
            if (MainWindow.instance != null)
            {
                var dialog = new AddSapiVoicesView();
                dialog.DataContext = new AddSapiVoicesViewModel();

                await dialog.ShowDialog<AddSapiVoicesView?>(MainWindow.instance);
            }
        }

        /// <summary>
        /// Open the retails FS2 installer window
        /// </summary>
        internal async void InstallFS2Command()
        {
            if (MainWindow.instance != null)
            {
                var dialog = new Fs2InstallerView();
                dialog.DataContext = new Fs2InstallerViewModel();

                await dialog.ShowDialog<Fs2InstallerView?>(MainWindow.instance);
            }
        }

        /// <summary>
        /// Opens the quick setup guide window
        /// </summary>
        internal void QuickSetupCommand()
        {
            Knossos.OpenQuickSetup();
        }
        
        /// <summary>
        /// Opens the library cleaner window
        /// </summary>
        internal async void CleanupLibraryCommand()
        {
            if (MainWindow.instance != null)
            {
                var dialog = new CleanupKnossosLibraryView();
                dialog.DataContext = new CleanupKnossosLibraryViewModel();

                await dialog.ShowDialog<CleanupKnossosLibraryView?>(MainWindow.instance);
            }
        }

        /// <summary>
        /// Clears the knet image cache folder
        /// </summary>
        internal async void ClearImageCache()
        {
            await Task.Run(() => {
                try
                {
                    var path = KnUtils.GetImageCachePath();
                    Directory.Delete(path, true);
                    UpdateImgCacheSize();
                
                }
                catch (Exception ex)
                {
                    Log.Add(Log.LogSeverity.Error,"GlobalSettingsViewModel.ClearImageCache()",ex);
                }
            }).ConfigureAwait(false);
        }

        /// <summary>
        /// Update the size of the Knet image cache folder into UI
        /// </summary>
        public void UpdateImgCacheSize()
        {
            Task.Run(async () => {
                try
                {
                    var path = KnUtils.GetImageCachePath();
                    if (Directory.Exists(path))
                    {
                        var sizeInBytes = await KnUtils.GetSizeOfFolderInBytes(path).ConfigureAwait(false);
                        Dispatcher.UIThread.Invoke(()=>{ 
                            ImgCacheSize = KnUtils.FormatBytes(sizeInBytes);
                        });
                    }
                    else
                    {
                        Dispatcher.UIThread.Invoke(() => {
                            ImgCacheSize = "0 MB";
                        });
                    }
                }
                catch (Exception ex)
                {
                    Log.Add(Log.LogSeverity.Error, "GlobalSettingsViewModel.ClearImageCache()", ex);
                }
            }).ConfigureAwait(false);
        }

        /// <summary>
        /// Open Debug Filter Dialog
        /// </summary>
        internal async void OpenDebugFilterView()
        {
            var dialog = new Views.DebugFiltersView();
            dialog.DataContext = new DebugFiltersViewModel();
            await dialog.ShowDialog<DebugFiltersView?>(MainWindow.instance!);
        }

        internal void ToggleDeveloperOptions()
        {
            ShowDevOptions = !ShowDevOptions;

            // if we are turning off dev options, we need to actually restore to default
            if (!ShowDevOptions){
                NoSystemCMD = false;
            }
        }

    }
}<|MERGE_RESOLUTION|>--- conflicted
+++ resolved
@@ -89,7 +89,6 @@
         [ObservableProperty]
         internal bool deleteUploadedFiles = true;
         [ObservableProperty]
-<<<<<<< HEAD
         internal bool updateNightly = false;
         [ObservableProperty]
         internal bool updateStable = false;
@@ -97,11 +96,10 @@
         internal bool updateRC = false;
         [ObservableProperty]
         internal bool deleteOlder = false;
-=======
+        [ObservableProperty]
         internal bool noSystemCMD = false;
         [ObservableProperty]
         internal bool showDevOptions = false;
->>>>>>> 4df8e1fa
 
         /*VIDEO*/
         [ObservableProperty]
@@ -306,15 +304,12 @@
             CheckUpdates = Knossos.globalSettings.checkUpdate;
             AutoUpdate = Knossos.globalSettings.autoUpdate;
             DeleteUploadedFiles = Knossos.globalSettings.deleteUploadedFiles;
-<<<<<<< HEAD
             UpdateNightly = Knossos.globalSettings.autoUpdateBuilds.UpdateNightly;
             UpdateRC = Knossos.globalSettings.autoUpdateBuilds.UpdateRC;
             UpdateStable = Knossos.globalSettings.autoUpdateBuilds.UpdateStable;
             DeleteOlder = Knossos.globalSettings.autoUpdateBuilds.DeleteOlder;
-=======
             NoSystemCMD = Knossos.globalSettings.noSystemCMD;
             ShowDevOptions = Knossos.globalSettings.showDevOptions || NoSystemCMD;
->>>>>>> 4df8e1fa
 
             /* VIDEO SETTINGS */
             //RESOLUTION
@@ -872,12 +867,9 @@
                 AutoUpdate = false;
             }
             Knossos.globalSettings.autoUpdate = AutoUpdate;
-<<<<<<< HEAD
             Knossos.globalSettings.autoUpdateBuilds = new GlobalSettings.AutoUpdateFsoBuilds(UpdateStable, UpdateRC, UpdateNightly, DeleteOlder);
-=======
             Knossos.globalSettings.noSystemCMD = NoSystemCMD;
             Knossos.globalSettings.showDevOptions = ShowDevOptions;
->>>>>>> 4df8e1fa
 
             /* VIDEO */
             //Resolution
