--- conflicted
+++ resolved
@@ -106,13 +106,11 @@
         [JsonIgnore]
         public bool isNewMod { get; set; } = false;
         [JsonIgnore]
-<<<<<<< HEAD
         public bool inNebula { get; set; } = false;
         [JsonIgnore]
         public List<ModMember>? members { get; set; } = null;
-=======
+        [JsonIgnore]
         public bool fullDataLoaded { get; set; } = false;
->>>>>>> 7626f6f1
 
         public Mod()
         {
@@ -689,22 +687,6 @@
             }
         }
 
-<<<<<<< HEAD
-        /* 
-         * To use with the List .Sort()
-        */
-        public static int CompareVersion(Mod mod1, Mod mod2)
-        {
-            //inverted
-            return SemanticVersion.Compare(mod1.version, mod2.version);
-        }
-    }
-
-    public class ModMember
-    {
-        public ModMemberRole role { get; set; }
-        public string user { get; set; } = string.Empty;
-=======
         public async Task LoadFulLNebulaData()
         {
             if(!installed && !fullDataLoaded)
@@ -738,7 +720,21 @@
                 }
             }
         }
->>>>>>> 7626f6f1
+      
+        /* 
+         * To use with the List .Sort()
+        */
+        public static int CompareVersion(Mod mod1, Mod mod2)
+        {
+            //inverted
+            return SemanticVersion.Compare(mod1.version, mod2.version);
+        }
+    }
+
+    public class ModMember
+    {
+        public ModMemberRole role { get; set; }
+        public string user { get; set; } = string.Empty;
     }
 
     public class ModPackage
