﻿
using System.Text.Json;
using System;
using System.Text.Json.Serialization;
using System.IO;
using System.Text;
using System.Text.Encodings.Web;
using Knossos.NET.Classes;
using IniParser;
using Avalonia.Threading;
using Knossos.NET.ViewModels;
using System.Threading.Tasks;
using System.Collections.Generic;

namespace Knossos.NET.Models
{
    /// <summary>
    /// Disabled = No option to compress is ever show
    /// Manual = User can select to compress mods manually during install and in mod settings
    /// Always = Always compress all mods during install, no matter what.
    /// ModSupport = Compress only if the mod depends on a FSO verson that is higher or equal than the minimal required (23.2.0)
    /// </summary>
    public enum CompressionSettings
    {
        Disabled,
        Manual,
        Always,
        ModSupport
    }

    /// <summary>
    /// Decompressor Method setting for KnUtils
    /// Auto = First try with sharpcompress and if it fails try with sevenzip
    /// </summary>
    public enum Decompressor
    {
        Auto,
        SharpCompress,
        SevenZip
    }

    /// <summary>
    /// Stores and load the global Knossos.NET configuration
    /// </summary>
    public class GlobalSettings
    {
        /// <summary>
        /// Flags handled by globalsettings, any flag that is present in this array
        /// will be ignored in mod cmdline if present.
        /// Must be in lowercase
        /// </summary>
        public static readonly string[] SystemFlags =
        {
            "enable_shadows", "shadow_quality", "aa",
            "aa_preset", "fxaa", "fxaa_preset",
            "smaa", "smaa_preset", "msaa",
            "soft_particles", "no_deferred", "window",
            "fullscreen_window", "no_vsync", "no_post_process",
            "no_fps_capping", "fps", "nosound",
            "nomusic"
        };

        struct Resolution
        {
            public uint width { get; set; }
            public uint height { get; set; }
        }

        /// <summary>
        /// Struc to save fso autoupdate settings
        /// Note: "UpdateRC = true" should only update RC builds if they are newer than the newest avalible stable
        /// </summary>
        public struct AutoUpdateFsoBuilds
        {
            public bool UpdateStable { get; set; }
            public bool UpdateRC { get; set; }
            public bool UpdateNightly { get; set; }
            public bool DeleteOlder { get; set; }

            public AutoUpdateFsoBuilds(bool stable = false, bool rc = false, bool nightly = false, bool deleteOlder = false)
            {
                UpdateNightly = nightly;
                UpdateStable = stable;
                UpdateRC = rc;
                DeleteOlder = deleteOlder;
            }
        }

        /* Knossos Settings */
        [JsonPropertyName("base_path")]
        public string? basePath { get; set; } = null;
        [JsonPropertyName("enable_log")]
        public bool enableLogFile { get; set; } = true;
        [JsonPropertyName("log_level")]
        public int logLevel { get; set; } = 1;
        [JsonPropertyName("global_cmdline")]
        public string? globalCmdLine { get; set; } = null;
        [JsonPropertyName("force_sse2")]
        public bool forceSSE2 { get; set; } = false;
        [JsonPropertyName("max_concurrent_subtasks")]
        public int maxConcurrentSubtasks { get; set; } = 3;
        [JsonPropertyName("max_download_speed")]
        public long maxDownloadSpeed { get; set; } = 0;
        [JsonPropertyName("mirror_blacklist")]
        public string[]? mirrorBlacklist { get; set; } = null;
        [JsonPropertyName("mod_compression")]
        public CompressionSettings modCompression { get; set; } = CompressionSettings.Manual;
        [JsonPropertyName("compression_max_parallelism")]
        public int compressionMaxParallelism { get; set; } = 2;
        [JsonPropertyName("auto_update")]
        public bool autoUpdate { get; set; } = false;
        [JsonPropertyName("check_updates")]
        public bool checkUpdate { get; set; } = true;
        [JsonPropertyName("delete_uploaded_files")]
        public bool deleteUploadedFiles { get; set; } = true;
        [JsonPropertyName("decompressor")]
        public Decompressor decompressor { get; set; } = Decompressor.Auto;
        [JsonPropertyName("dev_mod_sort")]
        public int devModSort { get; set; } = 0;
        [JsonPropertyName("auto_update_fso_builds")]
        public AutoUpdateFsoBuilds autoUpdateBuilds { get; set; } = new AutoUpdateFsoBuilds();
        [JsonPropertyName("warn_new_settings_system")]
        public bool warnNewSettingsSystem { get; set; } = true;
<<<<<<< HEAD
        [JsonIgnore]
        public bool _minimizeToTray { get; set; } = false;
        [JsonPropertyName("minimize_to_tray")]
        public bool minimizeToTray {
            get { return _minimizeToTray; }
            set { if (_minimizeToTray != value) { 
                    _minimizeToTray = value;
                    pendingChangesOnAppClose = true;
                    if (Avalonia.Application.Current is App app)
                    {
                        if (_minimizeToTray)
                        {
                            app.EnableMinimizeToTrayRuntime();
                        }
                        else
                        {
                            app.DisableMinimizeToTrayRuntime();
                        }
                    }
                }
            }
        }
=======
        [JsonPropertyName("ignored_launcher_updates")]
        public List<string> ignoredLauncherUpdates { get; set; } = new List<string>();

>>>>>>> 172d1e4f

        /* 
         * Settings that can wait to be saved at app close so we dont have to call save() all the time
         * use JsonIgnore, private and '_' for the actual variable name
        */
        [JsonIgnore]
        private bool pendingChangesOnAppClose { get; set; } = false;

        [JsonIgnore]
        private bool _mainMenuOpen = true;
        [JsonPropertyName("main_menu_open")]
        public bool mainMenuOpen
        {
            get {  return _mainMenuOpen; }
            set { if ( _mainMenuOpen != value ) { _mainMenuOpen = value; pendingChangesOnAppClose = true; } }
        }

        [JsonIgnore]
        private bool _hideBuildRC = true;
        [JsonPropertyName("hide_build_rc")]
        public bool hideBuildRC
        {
            get { return _hideBuildRC; }
            set { if (_hideBuildRC != value) { _hideBuildRC = value; pendingChangesOnAppClose = true; } }
        }

        [JsonIgnore]
        private bool _hideBuildCustom = true;
        [JsonPropertyName("hide_build_custom")]
        public bool hideBuildCustom
        {
            get { return _hideBuildCustom; }
            set { if (_hideBuildCustom != value) { _hideBuildCustom = value; pendingChangesOnAppClose = true; } }
        }

        [JsonIgnore]
        private bool _hideBuildNightly = true;
        [JsonPropertyName("hide_build_nightly")]
        public bool hideBuildNightly
        {
            get { return _hideBuildNightly; }
            set { if (_hideBuildNightly != value) { _hideBuildNightly = value; pendingChangesOnAppClose = true; } }
        }

        [JsonIgnore]
        private ModSortType _sortType = ModSortType.name;
        [JsonPropertyName("last_sort_type"), JsonConverter(typeof(JsonStringEnumConverter))]
        public ModSortType sortType
        {
            get { return _sortType; }
            set { if (_sortType != value) { _sortType = value; pendingChangesOnAppClose = true; } }
        }

        /* FSO Settings that use the fs2_open.ini are json ignored */

        /* Video Settings */
        [JsonIgnore]
        public string? displayResolution { get; set; } = null;
        [JsonIgnore]
        public int displayIndex { get; set; } = 0;
        [JsonIgnore]
        public int displayColorDepth { get; set; } = 32;
        [JsonIgnore]
        public int textureFilter { get; set; } = 1;
        [JsonIgnore]
        public int shadowQuality { get; set; } = 0;
        [JsonIgnore]
        public int aaPreset { get; set; } = 4;
        [JsonIgnore]
        public int msaaPreset { get; set; } = 0;
        [JsonIgnore]
        public bool enableSoftParticles { get; set; } = true;
        [JsonIgnore]
        public bool enableDeferredLighting { get; set; } = true;
        [JsonIgnore]
        public int windowMode { get; set; } = 0;
        [JsonIgnore]
        public bool vsync { get; set; } = true;
        [JsonIgnore]
        public bool postProcess { get; set; } = true;
        [JsonPropertyName("no_fps_capping")]
        public bool noFpsCapping { get; set; } = false;
        [JsonPropertyName("show_fps")]
        public bool showFps { get; set; } = false;

        /* AUDIO SETTINGS */
        [JsonIgnore]
        public string? playbackDevice { get; set; } = null;
        [JsonIgnore]
        public string? captureDevice { get; set; } = null;
        [JsonPropertyName("disable_audio")]
        public bool disableAudio { get; set; } = false;
        [JsonPropertyName("disable_music")]
        public bool disableMusic { get; set; } = false;
        [JsonIgnore]
        public int sampleRate { get; set; } = 44100;
        [JsonIgnore]
        public bool enableEfx { get; set; } = false;
        [JsonPropertyName("enable_tts")]
        public bool enableTts { get; set; } = false;
        [JsonIgnore]
        public int? ttsVoice { get; set; } = null;
        public string? ttsVoiceName { get; set; } = null;
        [JsonIgnore]
        public bool ttsTechroom { get; set; } = true;
        [JsonIgnore]
        public bool ttsBriefings { get; set; } = true;
        [JsonIgnore]
        public bool ttsIngame { get; set; } = true;
        [JsonIgnore]
        public bool ttsMulti { get; set; } = true;
        [JsonPropertyName("tts_description")]
        public bool ttsDescription { get; set; } = true;
        [JsonIgnore]
        public int ttsVolume { get; set; } = 100;

        /* INPUT */
        [JsonIgnore]
        public Joystick? joystick1 { get; set; } = null;
        [JsonIgnore]
        public Joystick? joystick2 { get; set; } = null;
        [JsonIgnore]
        public Joystick? joystick3 { get; set; } = null;
        [JsonIgnore]
        public Joystick? joystick4 { get; set; } = null;
        [JsonIgnore]
        public uint joystickDeadZone { get; set; } = 10;
        [JsonIgnore]
        public uint mouseSensitivity { get; set; } = 5;
        [JsonIgnore]
        public uint joystickSensitivity { get; set; } = 9;

        /* MISC */
        [JsonIgnore]
        public string fs2Lang { get; set; } = "English";
        [JsonIgnore]
        public uint multiPort { get; set; } = 7808;
        [JsonIgnore]
        public string pxoLogin { get; set; } = "";
        [JsonIgnore]
        public string pxoPassword { get; set; } = "";
        [JsonPropertyName("portable_fso_preferences")]
        public bool portableFsoPreferences { get; set; } = true;

        /* Developer Settings */
        [JsonPropertyName("no_system_cmd")]
        public bool noSystemCMD { get; set; } = false;
        [JsonPropertyName("prefix_cmd")]
        public string prefixCMD { get; set; } = string.Empty;
        [JsonPropertyName("env_vars")]
        public string envVars { get; set; } = string.Empty;
        [JsonPropertyName("show_dev_options")]
        public bool showDevOptions { get; set; } = false;
        
        [JsonIgnore]
        private FileSystemWatcher? iniWatcher = null;

        /// <summary>
        /// Call this when the app is closing to save settings if we have pending changes
        /// Note: this only applies to Knossos setting and not anything saved on the fs2_open.ini
        /// </summary>
        public void SaveSettingsOnAppClose()
        {
            if(pendingChangesOnAppClose)
            {
                Save(false);
            }
        }

        /// <summary>
        /// When the User is on the settings tab we must watch the fs2_open.ini for external changes
        /// This is the initial call that must be called once, then we start or stop raising of events
        /// </summary>
        private void StartWatchingDirectory()
        {
            iniWatcher = new FileSystemWatcher(KnUtils.GetFSODataFolderPath());
            iniWatcher.NotifyFilter = NotifyFilters.LastWrite;
            iniWatcher.Changed += OnIniChanged;
            iniWatcher.Filter = "fs2_open.ini";
        }

        /// <summary>
        /// If the fs2_open.ini is changed externally, reload the data
        /// </summary>
        private void OnIniChanged(object sender, FileSystemEventArgs e)
        {
            iniWatcher!.EnableRaisingEvents = false;
            Dispatcher.UIThread.InvokeAsync(() =>
            {
                Log.Add(Log.LogSeverity.Information, "GlobalSettings.OnIniChanged()", "fs2_open.ini was changed externally, loading data.");
                Load();
                MainWindowViewModel.Instance?.GlobalSettingsLoadData();
            });
            Task.Delay(1000);
            iniWatcher!.EnableRaisingEvents = true;
        }

        /// <summary>
        /// Start watching for changes on the ini file
        /// </summary>
        public void EnableIniWatch()
        {
            if (iniWatcher != null)
                iniWatcher.EnableRaisingEvents = true;
            else
            {
                StartWatchingDirectory();
                EnableIniWatch();
            }
        }

        /// <summary>
        /// Stop watching for changes on the ini file
        /// </summary>
        public void DisableIniWatch()
        {
            if(iniWatcher != null)
                iniWatcher.EnableRaisingEvents = false;
        }

        /// <summary>
        /// Load setting data that saves on the fs2_open.ini
        /// On the ini we save all data that is used by both FSO and KNET
        /// </summary>
        private void ReadFS2IniValues()
        {
            try
            {
                if (!File.Exists(KnUtils.GetFSODataFolderPath() + Path.DirectorySeparatorChar + "fs2_open.ini"))
                {
                    return;
                }
                var parser = new FileIniDataParser();
                var data = parser.ReadFile(KnUtils.GetFSODataFolderPath() + Path.DirectorySeparatorChar + "fs2_open.ini");
                data.Configuration.AssigmentSpacer = string.Empty;

                //LEGACY ENTRIES, mostly read only by fso
                /* Default Section */
                var resoItem = data["Default"]["VideocardFs2open"];
                if (!string.IsNullOrEmpty(resoItem))
                {
                    displayResolution = resoItem.Split('(', ')')[1];
                    if (resoItem.Contains("16 bit"))
                    {
                        displayColorDepth = 16;
                    }
                }

                if(!string.IsNullOrEmpty(data["Default"]["TextureFilter"]))
                {
                    textureFilter = int.Parse(data["Default"]["TextureFilter"]);
                }

                //Joysticks!
                if (!string.IsNullOrEmpty(data["Default"]["CurrentJoystickGUID"]) || !string.IsNullOrEmpty(data["Default"]["Joy0GUID"]))
                {
                    joystick1 = new Joystick();
                    joystick1.name = string.Empty;
                    if (!string.IsNullOrEmpty(data["Default"]["Joy0GUID"]) && !string.IsNullOrEmpty(data["Default"]["Joy0ID"]))
                    {
                        joystick1.guid = data["Default"]["Joy0GUID"];
                        joystick1.id = int.Parse(data["Default"]["Joy0ID"]);
                    }
                    else if (!string.IsNullOrEmpty(data["Default"]["CurrentJoystick"]) && !string.IsNullOrEmpty(data["Default"]["CurrentJoystickGUID"]))
                    {
                        joystick1.guid = data["Default"]["CurrentJoystickGUID"];
                        joystick1.id = int.Parse(data["Default"]["CurrentJoystick"]);
                    }
                }
                if (!string.IsNullOrEmpty(data["Default"]["Joy1GUID"]) && !string.IsNullOrEmpty(data["Default"]["Joy1ID"]))
                {
                    joystick2 = new Joystick();
                    joystick2.name = string.Empty;
                    joystick2.guid = data["Default"]["Joy1GUID"];
                    joystick2.id = int.Parse(data["Default"]["Joy1ID"]);
                }
                if (!string.IsNullOrEmpty(data["Default"]["Joy2GUID"]) && !string.IsNullOrEmpty(data["Default"]["Joy2ID"]))
                {
                    joystick3 = new Joystick();
                    joystick3.name = string.Empty;
                    joystick3.guid = data["Default"]["Joy2GUID"];
                    joystick3.id = int.Parse(data["Default"]["Joy2ID"]);
                }
                if (!string.IsNullOrEmpty(data["Default"]["Joy3GUID"]) && !string.IsNullOrEmpty(data["Default"]["Joy3ID"]))
                {
                    joystick4 = new Joystick();
                    joystick4.name = string.Empty;
                    joystick4.guid = data["Default"]["Joy3GUID"];
                    joystick4.id = int.Parse(data["Default"]["Joy3ID"]);
                }

                if (!string.IsNullOrEmpty(data["Default"]["SpeechVolume"]))
                {
                    ttsVolume = int.Parse(data["Default"]["SpeechVolume"]);
                }

                if (!string.IsNullOrEmpty(data["Default"]["SpeechVoice"]))
                {
                    ttsVoice = int.Parse(data["Default"]["SpeechVoice"]);
                }

                if (!string.IsNullOrEmpty(data["Default"]["SpeechTechroom"]))
                {
                    if (int.Parse(data["Default"]["SpeechTechroom"]) == 1)
                    {
                        ttsTechroom = true;
                    }
                    else
                    {
                        ttsTechroom = false;
                    }
                }

                if (!string.IsNullOrEmpty(data["Default"]["SpeechBriefings"]))
                {
                    if (int.Parse(data["Default"]["SpeechBriefings"]) == 1)
                    {
                        ttsBriefings = true;
                    }
                    else
                    {
                        ttsBriefings = false;
                    }
                }

                if (!string.IsNullOrEmpty(data["Default"]["SpeechIngame"]))
                {
                    if (int.Parse(data["Default"]["SpeechIngame"]) == 1)
                    {
                        ttsIngame = true;
                    }
                    else
                    {
                        ttsIngame = false;
                    }
                }

                if (!string.IsNullOrEmpty(data["Default"]["SpeechMulti"]))
                {
                    if (int.Parse(data["Default"]["SpeechMulti"]) == 1)
                    {
                        ttsMulti = true;
                    }
                    else
                    {
                        ttsMulti = false;
                    }
                }

                if (!string.IsNullOrEmpty(data["Default"]["Language"]))
                {
                    fs2Lang = data["Default"]["Language"];
                }

                if (!string.IsNullOrEmpty(data["Default"]["ForcePort"]))
                {
                    multiPort = uint.Parse(data["Default"]["ForcePort"]);
                }

                /* Video Section */
                if (!string.IsNullOrEmpty(data["Video"]["Display"]))
                {
                    displayIndex = int.Parse(data["Video"]["Display"]);
                }
                else
                {
                    displayIndex = 0;
                }

                /* Sound Section */
                captureDevice = data["Sound"]["CaptureDevice"];
                playbackDevice = data["Sound"]["PlaybackDevice"];
                if(!string.IsNullOrEmpty(data["Sound"]["SampleRate"]))
                {
                    sampleRate = int.Parse(data["Sound"]["SampleRate"]);
                }
                if (!string.IsNullOrEmpty(data["Sound"]["EnableEFX"]))
                {
                    if(int.Parse(data["Sound"]["EnableEFX"])==1)
                    {
                        enableEfx = true;
                    }
                    else
                    {
                        enableEfx = false;
                    }
                }

                //SCPUI ENTRIES
                /* Graphics Section */
                var scpUiReso = data["Graphics"]["Resolution"];
                if (!string.IsNullOrEmpty(scpUiReso))
                {
                    var rj=JsonSerializer.Deserialize<Resolution>(scpUiReso)!;
                    displayResolution = rj.width + "x" + rj.height;
                }
                var winMode = data["Graphics"]["WindowMode"];
                if(!string.IsNullOrEmpty(winMode))
                {   
                    windowMode = int.Parse(winMode);
                }
                if (data["Graphics"]["Display"] != null)
                {
                    displayIndex = int.Parse(data["Graphics"]["Display"]);
                }
                else
                {
                    displayIndex = 0;
                }

                if (!string.IsNullOrEmpty(data["Graphics"]["TextureFilter"]))
                {
                    textureFilter = int.Parse(data["Graphics"]["TextureFilter"]);
                }

                if(!string.IsNullOrEmpty(data["Graphics"]["Shadows"]))
                {
                    shadowQuality = int.Parse(data["Graphics"]["Shadows"]);
                }

                if (!string.IsNullOrEmpty(data["Graphics"]["AAMode"]))
                {
                    aaPreset = int.Parse(data["Graphics"]["AAMode"]);
                }

                if (!string.IsNullOrEmpty(data["Graphics"]["MSAASamples"]))
                {
                    // recall MSAASamples is in intervals of 4 (0, 4, 8) so convert to preset level
                    msaaPreset = int.Parse(data["Graphics"]["MSAASamples"]) / 4;
                }

                if (!string.IsNullOrEmpty(data["Graphics"]["SoftParticles"]))
                {
                    enableSoftParticles = bool.Parse(data["Graphics"]["SoftParticles"]);
                }

                if (!string.IsNullOrEmpty(data["Graphics"]["DeferredLighting"]))
                {
                    enableDeferredLighting = bool.Parse(data["Graphics"]["DeferredLighting"]);
                }

                if (!string.IsNullOrEmpty(data["Graphics"]["VSync"]))
                {
                    vsync = bool.Parse(data["Graphics"]["VSync"]);
                }

                if (!string.IsNullOrEmpty(data["Graphics"]["PostProcessing"]))
                {
                    postProcess = bool.Parse(data["Graphics"]["PostProcessing"]);
                }

                /* Input Section */
                if (!string.IsNullOrEmpty(data["Input"]["Joystick"]))
                {
                    joystick1 = JsonSerializer.Deserialize<Joystick>(data["Input"]["Joystick"])!;
                }
                if (!string.IsNullOrEmpty(data["Input"]["Joystick1"]))
                {
                    joystick2 = JsonSerializer.Deserialize<Joystick>(data["Input"]["Joystick1"])!;
                }
                if (!string.IsNullOrEmpty(data["Input"]["Joystick2"]))
                {
                    joystick3 = JsonSerializer.Deserialize<Joystick>(data["Input"]["Joystick2"])!;
                }
                if (!string.IsNullOrEmpty(data["Input"]["Joystick3"]))
                {
                    joystick4 = JsonSerializer.Deserialize<Joystick>(data["Input"]["Joystick3"])!;
                }
                if (!string.IsNullOrEmpty(data["Input"]["JoystickDeadZone"]))
                {
                    joystickDeadZone = uint.Parse(data["Input"]["JoystickDeadZone"]);
                }

                if (!string.IsNullOrEmpty(data["Input"]["JoystickSensitivity"]))
                {
                    joystickSensitivity = uint.Parse(data["Input"]["JoystickSensitivity"]);
                }

                if (!string.IsNullOrEmpty(data["Input"]["MouseSensitivity"]))
                {
                    mouseSensitivity = uint.Parse(data["Input"]["MouseSensitivity"]);
                }

                //PXO
                if (!string.IsNullOrEmpty(data["PXO"]["Login"]))
                {
                    pxoLogin = data["PXO"]["Login"];
                }
                if (!string.IsNullOrEmpty(data["PXO"]["Password"]))
                {
                    pxoPassword = data["PXO"]["Password"];
                }
            }
            catch(Exception ex)
            {
                Log.Add(Log.LogSeverity.Information, "GlobalSettings.ReadFS2IniValues()", ex);
            }
        }

        /// <summary>
        /// Load all Knet setting data, both from settings.json and from the fs2_open.ini
        /// Data that is used only by KNET is saved on settings.json
        /// Data that is used by FSO anf KNET is saved on the fs2_open.ini
        /// Any new variable that is added to the json must be added here or it would not be loaded
        /// </summary>
        public void Load()
        {
            try
            {
                if (File.Exists(KnUtils.GetKnossosDataFolderPath() + Path.DirectorySeparatorChar + "settings.json"))
                {
                    using FileStream jsonFile = File.OpenRead(KnUtils.GetKnossosDataFolderPath() + Path.DirectorySeparatorChar + "settings.json");
                    var tempSettings = JsonSerializer.Deserialize<GlobalSettings>(jsonFile)!;
                    jsonFile.Close();
                    if (tempSettings != null)
                    {
                        basePath = tempSettings.basePath;
                        enableLogFile = tempSettings.enableLogFile;
                        logLevel = tempSettings.logLevel;
                        globalCmdLine = tempSettings.globalCmdLine;
                        ttsDescription = tempSettings.ttsDescription;
                        enableTts = tempSettings.enableTts;
                        noFpsCapping = tempSettings.noFpsCapping;
                        showFps = tempSettings.showFps;
                        disableAudio= tempSettings.disableAudio;
                        disableMusic= tempSettings.disableMusic;
                        hideBuildCustom = tempSettings.hideBuildCustom;
                        hideBuildNightly = tempSettings.hideBuildNightly;
                        hideBuildRC = tempSettings.hideBuildRC;
                        forceSSE2 = tempSettings.forceSSE2;
                        maxConcurrentSubtasks = tempSettings.maxConcurrentSubtasks;
                        maxDownloadSpeed = tempSettings.maxDownloadSpeed;
                        mirrorBlacklist = tempSettings.mirrorBlacklist;
                        modCompression = tempSettings.modCompression;
                        compressionMaxParallelism = tempSettings.compressionMaxParallelism;
                        autoUpdate = tempSettings.autoUpdate;
                        checkUpdate = tempSettings.checkUpdate;
                        ttsVoiceName = tempSettings.ttsVoiceName;
                        deleteUploadedFiles = tempSettings.deleteUploadedFiles;
                        decompressor = tempSettings.decompressor;
                        devModSort = tempSettings.devModSort;
                        autoUpdateBuilds = tempSettings.autoUpdateBuilds;
                        noSystemCMD = tempSettings.noSystemCMD;
                        prefixCMD = tempSettings.prefixCMD;
                        envVars = tempSettings.envVars;
                        showDevOptions = tempSettings.showDevOptions;
                        warnNewSettingsSystem = tempSettings.warnNewSettingsSystem;
                        mainMenuOpen = tempSettings.mainMenuOpen;
                        sortType = tempSettings.sortType;
                        portableFsoPreferences = tempSettings.portableFsoPreferences;
<<<<<<< HEAD
                        minimizeToTray = tempSettings.minimizeToTray;
=======
                        ignoredLauncherUpdates = tempSettings.ignoredLauncherUpdates;
>>>>>>> 172d1e4f

                        ReadFS2IniValues();
                        Log.Add(Log.LogSeverity.Information, "GlobalSettings.Load()", "Global settings have been loaded");

                        SetCustomModeValues();

                        pendingChangesOnAppClose = false;
                    }

                }
                else
                {
                    Log.Add(Log.LogSeverity.Information, "GlobalSettings.Load()", "File settings.json does not exist.");
                }
            }
            catch (Exception ex)
            {
                Log.Add(Log.LogSeverity.Error, "GlobalSettings.Load()", ex);
            }
            if(Knossos.inPortableMode)
            {
                basePath = Path.Combine(KnUtils.KnetFolderPath!, "kn_portable", "Library");
            }
        }

        /// <summary>
        /// Values controlled by CustomLauncher.cs in single tc mode
        /// </summary>
        private void SetCustomModeValues()
        {
            if (CustomLauncher.IsCustomMode)
            {
                checkUpdate = CustomLauncher.AllowLauncherUpdates;
                enableLogFile = CustomLauncher.WriteLogFile;
                autoUpdate = false;
                if (!CustomLauncher.MenuDisplayGlobalSettingsEntry)
                {
                    warnNewSettingsSystem = false;
                }
            }
        }

        /// <summary>
        /// Save setting data to the fs2_open.ini
        /// Stops the ini-watcher if it was enabled and re-enables it to avoid triggering a read
        /// Optional: Specific path to write the .ini to, need to be FULL PATH
        /// </summary>
        /// <param name="customPath"></param>
        public void WriteFS2IniValues(string? customFullPath = null)
        {
            try
            {
                var parser = new FileIniDataParser();
                if(!File.Exists(KnUtils.GetFSODataFolderPath() + Path.DirectorySeparatorChar + "fs2_open.ini"))
                {
                    Directory.CreateDirectory(KnUtils.GetFSODataFolderPath());
                    File.Create(KnUtils.GetFSODataFolderPath() + Path.DirectorySeparatorChar + "fs2_open.ini").Close();
                }

                var data = parser.ReadFile(KnUtils.GetFSODataFolderPath() + Path.DirectorySeparatorChar + "fs2_open.ini");
                data.Configuration.AssigmentSpacer = string.Empty;

                /* Default Section */
                if(displayResolution != null)
                { 
                    data["Default"]["VideocardFs2open"]  = "OGL -(" + displayResolution + ")x" + displayColorDepth + " bit";
                }
                data["Default"]["TextureFilter"] = textureFilter.ToString();
                data["Default"]["Language"] = fs2Lang;
                data["Default"]["ForcePort"] = multiPort.ToString();
                data["Default"]["ConnectionSpeed"] = "Fast";
                data["Default"]["NetworkConnection"] = "LAN";
                if (enableTts)
                {
                    data["Default"]["SpeechTechroom"] = Convert.ToInt32(ttsTechroom).ToString();
                    data["Default"]["SpeechBriefings"] = Convert.ToInt32(ttsBriefings).ToString();
                    data["Default"]["SpeechIngame"] = Convert.ToInt32(ttsIngame).ToString();
                    data["Default"]["SpeechMulti"] = Convert.ToInt32(ttsMulti).ToString();
                }
                else
                {
                    data["Default"]["SpeechTechroom"] = "0";
                    data["Default"]["SpeechBriefings"] = "0";
                    data["Default"]["SpeechIngame"] = "0";
                    data["Default"]["SpeechMulti"] = "0";
                }

                data["Default"]["SpeechVoice"] = ttsVoice.ToString();
                data["Default"]["SpeechVolume"] = ttsVolume.ToString();

                if (joystick1 != null)
                {
                    data["Default"]["CurrentJoystickGUID"] = joystick1.guid;
                    data["Default"]["CurrentJoystick"] = joystick1.id.ToString();
                    data["Default"]["Joy0GUID"] = joystick1.guid;
                    data["Default"]["Joy0ID"] = joystick1.id.ToString();
                }
                else
                {
                    data["Default"].RemoveKey("CurrentJoystickGUID");
                    data["Default"].RemoveKey("CurrentJoystick");
                    data["Default"].RemoveKey("Joy0GUID");
                    data["Default"].RemoveKey("Joy0ID");
                }
                if (joystick2 != null)
                {
                    data["Default"]["Joy1GUID"] = joystick2.guid;
                    data["Default"]["Joy1ID"] = joystick2.id.ToString();
                }
                else
                {
                    data["Default"].RemoveKey("Joy1GUID");
                    data["Default"].RemoveKey("Joy1ID");
                }
                if (joystick3 != null)
                {
                    data["Default"]["Joy2GUID"] = joystick3.guid;
                    data["Default"]["Joy2ID"] = joystick3.id.ToString();
                }
                else
                {
                    data["Default"].RemoveKey("Joy2GUID");
                    data["Default"].RemoveKey("Joy2ID");
                }
                if (joystick4 != null)
                {
                    data["Default"]["Joy3GUID"] = joystick4.guid;
                    data["Default"]["Joy3ID"] = joystick4.id.ToString();
                }
                else
                {
                    data["Default"].RemoveKey("Joy3GUID");
                    data["Default"].RemoveKey("Joy3ID");
                }
                data["Default"]["TextureFilter"] = textureFilter.ToString();

                /* Video Section */
                data["Video"]["Display"] = displayIndex.ToString();

                /* Sound Section */
                data["Sound"]["SampleRate"] = sampleRate.ToString();
                data["Sound"]["EnableEFX"] = Convert.ToInt32(enableEfx).ToString();
                data["Sound"]["PlaybackDevice"] = playbackDevice;
                data["Sound"]["CaptureDevice"] = captureDevice;

                /* Graphics Section */
                if (displayResolution != null)
                {
                    data["Graphics"]["Resolution"] = "{\"width\":" + displayResolution.Split("x")[0] +",\"height\":"+ displayResolution.Split("x")[1] + "}";
                }
                data["Graphics"]["Shadows"] = shadowQuality.ToString();
                data["Graphics"]["AAMode"] = aaPreset.ToString();
                data["Graphics"]["MSAASamples"] = (msaaPreset * 4).ToString(); // recall MSAASamples is in intervals of 4 (0, 4, 8) so convert to preset level
                data["Graphics"]["WindowMode"] = windowMode.ToString();
                data["Graphics"]["Display"] = displayIndex.ToString();
                data["Graphics"]["TextureFilter"] = textureFilter.ToString();
                data["Graphics"]["SoftParticles"] = enableSoftParticles.ToString().ToLower();
                data["Graphics"]["DeferredLighting"] = enableDeferredLighting.ToString().ToLower();
                data["Graphics"]["VSync"] = vsync.ToString().ToLower();
                data["Graphics"]["PostProcessing"] = postProcess.ToString().ToLower();

                /* Input Section */
                if (joystick1 != null)
                {
                    data["Input"]["Joystick"] = "{\"guid\":\"" + joystick1.guid + "\",\"id\":" + joystick1.id + "}";
                }
                else
                {
                    data["Input"].RemoveKey("Joystick");
                }
                if (joystick2 != null)
                {
                    data["Input"]["Joystick1"] = "{\"guid\":\"" + joystick2.guid + "\",\"id\":" + joystick2.id + "}";
                }
                else
                {
                    data["Input"].RemoveKey("Joystick1");
                }
                if (joystick3 != null)
                {
                    data["Input"]["Joystick2"] = "{\"guid\":\"" + joystick3.guid + "\",\"id\":" + joystick3.id + "}";
                }
                else
                {
                    data["Input"].RemoveKey("Joystick2");
                }
                if (joystick4 != null)
                {
                    data["Input"]["Joystick3"] = "{\"guid\":\"" + joystick4.guid + "\",\"id\":" + joystick4.id + "}";
                }
                else
                {
                    data["Input"].RemoveKey("Joystick3");
                }

                data["Input"]["JoystickDeadZone"] = joystickDeadZone.ToString();
                data["Input"]["JoystickSensitivity"] = joystickSensitivity.ToString();
                data["Input"]["MouseSensitivity"] = mouseSensitivity.ToString();

                data["PXO"]["Login"] = pxoLogin;
                data["PXO"]["Password"] = pxoPassword;

                bool wasWatchingIni = false;
                if (iniWatcher != null)
                {
                    wasWatchingIni = iniWatcher.EnableRaisingEvents;
                    iniWatcher.EnableRaisingEvents = false;
                }
                if (customFullPath == null)
                {
                    parser.WriteFile(KnUtils.GetFSODataFolderPath() + Path.DirectorySeparatorChar + "fs2_open.ini", data, new UTF8Encoding(false));
                    Log.Add(Log.LogSeverity.Information, "GlobalSettings.WriteFS2IniValues", "Writen ini: " + KnUtils.GetFSODataFolderPath() + Path.DirectorySeparatorChar + "fs2_open.ini");
                }
                else
                {

                    parser.WriteFile(customFullPath, data, new UTF8Encoding(false));
                    Log.Add(Log.LogSeverity.Information, "GlobalSettings.WriteFS2IniValues", "Writen ini: " + customFullPath);
                }

                if (iniWatcher!= null && wasWatchingIni)
                    iniWatcher.EnableRaisingEvents = true;
            }
            catch (Exception ex)
            {
                Log.Add(Log.LogSeverity.Error, "GlobalSettings.WriteFS2IniValues()", ex);
            }
        }

        /// <summary>
        /// Write values to settings.json and fs2_open.ini
        /// Writing the ini is optional, it should not be done for Knossos-only settings.
        /// </summary>
        /// <param name="writeIni"></param>
        public void Save(bool writeIni = true) 
        {
            SetCustomModeValues();
            if (writeIni)
            {
                WriteFS2IniValues();
            }
            try
            {
                // Quickly update the sort type which is managed elsewhere
                if (MainWindowViewModel.Instance != null){
                    sortType = Knossos.globalSettings.sortType;
                }

                var options = new JsonSerializerOptions
                {
                    Encoder = JavaScriptEncoder.UnsafeRelaxedJsonEscaping,
                    WriteIndented = true
                };

                var json = JsonSerializer.Serialize(this, options);
                File.WriteAllText(KnUtils.GetKnossosDataFolderPath() + Path.DirectorySeparatorChar + "settings.json", json, new UTF8Encoding(false));
                Log.Add(Log.LogSeverity.Information, "GlobalSettings.Save()", "Global settings have been saved.");
                pendingChangesOnAppClose = false;
            }
            catch (Exception ex)
            {
                Log.Add(Log.LogSeverity.Error, "GlobalSettings.Save()", ex);
            }
        }

        /// <summary>
        /// Convert user-selected settings into FSO cmdline arguments
        /// </summary>
        /// <param name="build"></param>
        /// <returns>cmdline string</returns>
        public string GetSystemCMD(FsoBuild? build = null)
        { 
            var cmd = string.Empty;
            if(shadowQuality > 0)
            {
                cmd += "-enable_shadows";
                cmd += "-shadow_quality " + shadowQuality;
            }
            if(aaPreset > 0)
            {
                // recall that the aaPreset value saved in the ini/in-game options goes form 0-7
                // but the flags use 0-6, so account for that difference
                var flag_aaPreset = aaPreset - 1;
                if (build == null || SemanticVersion.Compare(build.version, "21.0.0") >= 0)
                {
                    cmd += "-aa";
                    cmd += "-aa_preset " + flag_aaPreset;
                }
                else
                {
                    if (SemanticVersion.Compare(build.version, "3.8.0") >= 0)
                    {
                        if (flag_aaPreset <= 2)
                        {
                            cmd += "-fxaa";
                            switch (flag_aaPreset)
                            {
                                case 0: cmd += "-fxaa_preset 1"; break;
                                case 1: cmd += "-fxaa_preset 5"; break;
                                case 2: cmd += "-fxaa_preset 7"; break;
                            }
                        }
                        else
                        {
                            cmd += "-smaa";
                            switch (flag_aaPreset)
                            {
                                case 3: cmd += "-smaa_preset 0"; break;
                                case 4: cmd += "-smaa_preset 1"; break;
                                case 5: cmd += "-smaa_preset 2"; break;
                                case 6: cmd += "-smaa_preset 3"; break;
                            }
                        }
                    }
                }
            }
            if (msaaPreset > 0)
            {
                switch (msaaPreset)
                {
                    case 1: cmd += "-msaa 4"; break;
                    case 2: cmd += "-msaa 8"; break;
                }
            }
            if (enableSoftParticles)
            {
                cmd += "-soft_particles";
            }
            if (!enableDeferredLighting)
            {
                cmd += "-no_deferred";
            }
            switch (windowMode)
            {
                case 0: cmd += "-window"; break;
                case 1: cmd += "-fullscreen_window"; break;
                case 2: break; //fullscreen
            }
            if (!vsync)
            {
                cmd += "-no_vsync";
            }
            if(!postProcess)
            {
                cmd += "-no_post_process";
            }
            if (noFpsCapping)
            {
                cmd += "-no_fps_capping";
            }
            if(showFps)
            {
                cmd += "-fps";
            }
            if(disableAudio)
            {
                cmd += "-nosound";
            }
            if(disableMusic)
            {
                cmd += "-nomusic";
            }
            return cmd;
        }
    }
}<|MERGE_RESOLUTION|>--- conflicted
+++ resolved
@@ -121,7 +121,6 @@
         public AutoUpdateFsoBuilds autoUpdateBuilds { get; set; } = new AutoUpdateFsoBuilds();
         [JsonPropertyName("warn_new_settings_system")]
         public bool warnNewSettingsSystem { get; set; } = true;
-<<<<<<< HEAD
         [JsonIgnore]
         public bool _minimizeToTray { get; set; } = false;
         [JsonPropertyName("minimize_to_tray")]
@@ -144,11 +143,8 @@
                 }
             }
         }
-=======
         [JsonPropertyName("ignored_launcher_updates")]
         public List<string> ignoredLauncherUpdates { get; set; } = new List<string>();
-
->>>>>>> 172d1e4f
 
         /* 
          * Settings that can wait to be saved at app close so we dont have to call save() all the time
@@ -699,11 +695,8 @@
                         mainMenuOpen = tempSettings.mainMenuOpen;
                         sortType = tempSettings.sortType;
                         portableFsoPreferences = tempSettings.portableFsoPreferences;
-<<<<<<< HEAD
                         minimizeToTray = tempSettings.minimizeToTray;
-=======
                         ignoredLauncherUpdates = tempSettings.ignoredLauncherUpdates;
->>>>>>> 172d1e4f
 
                         ReadFS2IniValues();
                         Log.Add(Log.LogSeverity.Information, "GlobalSettings.Load()", "Global settings have been loaded");
