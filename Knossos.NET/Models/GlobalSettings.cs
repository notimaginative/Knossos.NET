﻿
using System.Text.Json;
using System;
using System.Text.Json.Serialization;
using System.IO;
using System.Text;
using System.Text.Encodings.Web;
using Knossos.NET.Classes;
using IniParser;
using Avalonia.Threading;
using Knossos.NET.ViewModels;
using System.Threading.Tasks;

namespace Knossos.NET.Models
{
    /// <summary>
    /// Disabled = No option to compress is ever show
    /// Manual = User can select to compress mods manually during install and in mod settings
    /// Always = Always compress all mods during install, no matter what.
    /// ModSupport = Compress only if the mod depends on a FSO verson that is higher or equal than the minimal required (23.2.0)
    /// </summary>
    public enum CompressionSettings
    {
        Disabled,
        Manual,
        Always,
        ModSupport
    }

    /// <summary>
    /// Decompressor Method setting for KnUtils
    /// Auto = First try with sharpcompress and if it fails try with sevenzip
    /// </summary>
    public enum Decompressor
    {
        Auto,
        SharpCompress,
        SevenZip
    }

    /// <summary>
    /// Stores and load the global Knossos.NET configuration
    /// </summary>
    public class GlobalSettings
    {
        /// <summary>
        /// Flags handled by globalsettings, any flag that is present in this array
        /// will be ignored in mod cmdline if present.
        /// Must be in lowercase
        /// </summary>
        public static readonly string[] SystemFlags =
        {
            "enable_shadows", "shadow_quality", "aa",
            "aa_preset", "fxaa", "fxaa_preset",
            "smaa", "smaa_preset", "msaa",
            "soft_particles", "no_deferred", "window",
            "fullscreen_window", "no_vsync", "no_post_process",
            "no_fps_capping", "fps", "nosound",
            "nomusic"
        };

        struct Resolution
        {
            public uint width { get; set; }
            public uint height { get; set; }
        }

        /// <summary>
        /// Struc to save fso autoupdate settings
        /// Note: "UpdateRC = true" should only update RC builds if they are newer than the newest avalible stable
        /// </summary>
        public struct AutoUpdateFsoBuilds
        {
            public bool UpdateStable { get; set; }
            public bool UpdateRC { get; set; }
            public bool UpdateNightly { get; set; }
            public bool DeleteOlder { get; set; }

            public AutoUpdateFsoBuilds(bool stable = false, bool rc = false, bool nightly = false, bool deleteOlder = false)
            {
                UpdateNightly = nightly;
                UpdateStable = stable;
                UpdateRC = rc;
                DeleteOlder = deleteOlder;
            }
        }

        /* Knossos Settings */
        [JsonPropertyName("base_path")]
        public string? basePath { get; set; } = null;
        [JsonPropertyName("enable_log")]
        public bool enableLogFile { get; set; } = true;
        [JsonPropertyName("log_level")]
        public int logLevel { get; set; } = 1;
        [JsonPropertyName("global_cmdline")]
        public string? globalCmdLine { get; set; } = null;
        [JsonPropertyName("force_sse2")]
        public bool forceSSE2 { get; set; } = false;
        [JsonPropertyName("max_concurrent_subtasks")]
        public int maxConcurrentSubtasks { get; set; } = 3;
        [JsonPropertyName("max_download_speed")]
        public long maxDownloadSpeed { get; set; } = 0;
        [JsonPropertyName("mirror_blacklist")]
        public string[]? mirrorBlacklist { get; set; } = null;
        [JsonPropertyName("mod_compression")]
        public CompressionSettings modCompression { get; set; } = CompressionSettings.Manual;
        [JsonPropertyName("compression_max_parallelism")]
        public int compressionMaxParallelism { get; set; } = 4;
        [JsonPropertyName("auto_update")]
        public bool autoUpdate { get; set; } = false;
        [JsonPropertyName("check_updates")]
        public bool checkUpdate { get; set; } = true;
        [JsonPropertyName("delete_uploaded_files")]
        public bool deleteUploadedFiles { get; set; } = true;
        [JsonPropertyName("decompressor")]
        public Decompressor decompressor { get; set; } = Decompressor.Auto;
        [JsonPropertyName("dev_mod_sort")]
        public int devModSort { get; set; } = 0;
<<<<<<< HEAD
        [JsonPropertyName("auto_update_fso_builds")]
        public AutoUpdateFsoBuilds autoUpdateBuilds { get; set; } = new AutoUpdateFsoBuilds();
=======
        [JsonPropertyName("no_system_cmd")]
        public bool noSystemCMD { get; set; } = false;
        [JsonPropertyName("show_dev_options")]
        public bool showDevOptions { get; set; } = false;
>>>>>>> 4df8e1fa

        /* FSO Settings that use the fs2_open.ini are json ignored */

        /* Video Settings */
        [JsonIgnore]
        public string? displayResolution { get; set; } = null;
        [JsonIgnore]
        public int displayIndex { get; set; } = 0;
        [JsonIgnore]
        public int displayColorDepth { get; set; } = 32;
        [JsonIgnore]
        public int textureFilter { get; set; } = 1;
        [JsonIgnore]
        public int shadowQuality { get; set; } = 0;
        [JsonIgnore]
        public int aaPreset { get; set; } = 4;
        [JsonIgnore]
        public int msaaPreset { get; set; } = 0;
        [JsonIgnore]
        public bool enableSoftParticles { get; set; } = true;
        [JsonIgnore]
        public bool enableDeferredLighting { get; set; } = true;
        [JsonIgnore]
        public int windowMode { get; set; } = 2;
        [JsonIgnore]
        public bool vsync { get; set; } = true;
        [JsonIgnore]
        public bool postProcess { get; set; } = true;
        [JsonPropertyName("no_fps_capping")]
        public bool noFpsCapping { get; set; } = false;
        [JsonPropertyName("show_fps")]
        public bool showFps { get; set; } = false;

        /* AUDIO SETTINGS */
        [JsonIgnore]
        public string? playbackDevice { get; set; } = null;
        [JsonIgnore]
        public string? captureDevice { get; set; } = null;
        [JsonPropertyName("disable_audio")]
        public bool disableAudio { get; set; } = false;
        [JsonPropertyName("disable_music")]
        public bool disableMusic { get; set; } = false;
        [JsonIgnore]
        public int sampleRate { get; set; } = 44100;
        [JsonIgnore]
        public bool enableEfx { get; set; } = false;
        [JsonPropertyName("enable_tts")]
        public bool enableTts { get; set; } = true;
        [JsonIgnore]
        public int? ttsVoice { get; set; } = null;
        public string? ttsVoiceName { get; set; } = null;
        [JsonIgnore]
        public bool ttsTechroom { get; set; } = true;
        [JsonIgnore]
        public bool ttsBriefings { get; set; } = true;
        [JsonIgnore]
        public bool ttsIngame { get; set; } = true;
        [JsonIgnore]
        public bool ttsMulti { get; set; } = true;
        [JsonPropertyName("tts_description")]
        public bool ttsDescription { get; set; } = true;
        [JsonIgnore]
        public int ttsVolume { get; set; } = 100;

        /* INPUT */
        [JsonIgnore]
        public Joystick? joystick1 { get; set; } = null;
        [JsonIgnore]
        public Joystick? joystick2 { get; set; } = null;
        [JsonIgnore]
        public Joystick? joystick3 { get; set; } = null;
        [JsonIgnore]
        public Joystick? joystick4 { get; set; } = null;
        [JsonIgnore]
        public uint joystickDeadZone { get; set; } = 10;
        [JsonIgnore]
        public uint mouseSensitivity { get; set; } = 5;
        [JsonIgnore]
        public uint joystickSensitivity { get; set; } = 9;

        /* MISC */
        [JsonIgnore]
        public string fs2Lang { get; set; } = "English";
        [JsonIgnore]
        public uint multiPort { get; set; } = 7808;
        [JsonIgnore]
        public string pxoLogin { get; set; } = "";
        [JsonIgnore]
        public string pxoPassword { get; set; } = "";

        [JsonPropertyName("hide_build_rc")]
        public bool hideBuildRC { get; set; } = true;
        [JsonPropertyName("hide_build_custom")]
        public bool hideBuildCustom { get; set; } = false;
        [JsonPropertyName("hide_build_nightly")]
        public bool hideBuildNightly { get; set; } = true;
        [JsonPropertyName("last_sort_type"), JsonConverter(typeof(JsonStringEnumConverter))]
        public MainWindowViewModel.SortType sortType { get; set; } = MainWindowViewModel.SortType.name;

        [JsonIgnore]
        private FileSystemWatcher? iniWatcher = null;

        /// <summary>
        /// When the User is on the settings tab we must watch the fs2_open.ini for external changes
        /// This is the initial call that must be called once, then we start or stop raising of events
        /// </summary>
        private void StartWatchingDirectory()
        {
            iniWatcher = new FileSystemWatcher(KnUtils.GetFSODataFolderPath());
            iniWatcher.NotifyFilter = NotifyFilters.LastWrite;
            iniWatcher.Changed += OnIniChanged;
            iniWatcher.Filter = "fs2_open.ini";
        }

        /// <summary>
        /// If the fs2_open.ini is changed externally, reload the data
        /// </summary>
        private void OnIniChanged(object sender, FileSystemEventArgs e)
        {
            iniWatcher!.EnableRaisingEvents = false;
            Dispatcher.UIThread.InvokeAsync(() =>
            {
                Log.Add(Log.LogSeverity.Information, "GlobalSettings.OnIniChanged()", "fs2_open.ini was changed externally, loading data.");
                Load();
                MainWindowViewModel.Instance?.GlobalSettingsLoadData();
            });
            Task.Delay(1000);
            iniWatcher!.EnableRaisingEvents = true;
        }

        /// <summary>
        /// Start watching for changes on the ini file
        /// </summary>
        public void EnableIniWatch()
        {
            if(iniWatcher != null) 
                iniWatcher.EnableRaisingEvents = true;
        }

        /// <summary>
        /// Stop watching for changes on the ini file
        /// </summary>
        public void DisableIniWatch()
        {
            if(iniWatcher != null)
                iniWatcher.EnableRaisingEvents = false;
        }

        /// <summary>
        /// Load setting data that saves on the fs2_open.ini
        /// On the ini we save all data that is used by both FSO and KNET
        /// </summary>
        private void ReadFS2IniValues()
        {
            try
            {
                if (!File.Exists(KnUtils.GetFSODataFolderPath() + Path.DirectorySeparatorChar + "fs2_open.ini"))
                {
                    return;
                }
                var parser = new FileIniDataParser();
                var data = parser.ReadFile(KnUtils.GetFSODataFolderPath() + Path.DirectorySeparatorChar + "fs2_open.ini");
                data.Configuration.AssigmentSpacer = string.Empty;

                if(iniWatcher == null)
                {
                    StartWatchingDirectory();
                }


                //LEGACY ENTRIES, mostly read only by fso
                /* Default Section */
                var resoItem = data["Default"]["VideocardFs2open"];
                if (!string.IsNullOrEmpty(resoItem))
                {
                    displayResolution = resoItem.Split('(', ')')[1];
                    if (resoItem.Contains("16 bit"))
                    {
                        displayColorDepth = 16;
                    }
                }

                if(!string.IsNullOrEmpty(data["Default"]["TextureFilter"]))
                {
                    textureFilter = int.Parse(data["Default"]["TextureFilter"]);
                }

                //Joysticks!
                if (!string.IsNullOrEmpty(data["Default"]["CurrentJoystickGUID"]) || !string.IsNullOrEmpty(data["Default"]["Joy0GUID"]))
                {
                    joystick1 = new Joystick();
                    joystick1.name = string.Empty;
                    if (!string.IsNullOrEmpty(data["Default"]["Joy0GUID"]) && !string.IsNullOrEmpty(data["Default"]["Joy0ID"]))
                    {
                        joystick1.guid = data["Default"]["Joy0GUID"];
                        joystick1.id = int.Parse(data["Default"]["Joy0ID"]);
                    }
                    else if (!string.IsNullOrEmpty(data["Default"]["CurrentJoystick"]) && !string.IsNullOrEmpty(data["Default"]["CurrentJoystickGUID"]))
                    {
                        joystick1.guid = data["Default"]["CurrentJoystickGUID"];
                        joystick1.id = int.Parse(data["Default"]["CurrentJoystick"]);
                    }
                }
                if (!string.IsNullOrEmpty(data["Default"]["Joy1GUID"]) && !string.IsNullOrEmpty(data["Default"]["Joy1ID"]))
                {
                    joystick2 = new Joystick();
                    joystick2.name = string.Empty;
                    joystick2.guid = data["Default"]["Joy1GUID"];
                    joystick2.id = int.Parse(data["Default"]["Joy1ID"]);
                }
                if (!string.IsNullOrEmpty(data["Default"]["Joy2GUID"]) && !string.IsNullOrEmpty(data["Default"]["Joy2ID"]))
                {
                    joystick3 = new Joystick();
                    joystick3.name = string.Empty;
                    joystick3.guid = data["Default"]["Joy2GUID"];
                    joystick3.id = int.Parse(data["Default"]["Joy2ID"]);
                }
                if (!string.IsNullOrEmpty(data["Default"]["Joy3GUID"]) && !string.IsNullOrEmpty(data["Default"]["Joy3ID"]))
                {
                    joystick4 = new Joystick();
                    joystick4.name = string.Empty;
                    joystick4.guid = data["Default"]["Joy3GUID"];
                    joystick4.id = int.Parse(data["Default"]["Joy3ID"]);
                }

                if (!string.IsNullOrEmpty(data["Default"]["SpeechVolume"]))
                {
                    ttsVolume = int.Parse(data["Default"]["SpeechVolume"]);
                }

                if (!string.IsNullOrEmpty(data["Default"]["SpeechVoice"]))
                {
                    ttsVoice = int.Parse(data["Default"]["SpeechVoice"]);
                }

                if (!string.IsNullOrEmpty(data["Default"]["SpeechTechroom"]))
                {
                    if (int.Parse(data["Default"]["SpeechTechroom"]) == 1)
                    {
                        ttsTechroom = true;
                    }
                    else
                    {
                        ttsTechroom = false;
                    }
                }

                if (!string.IsNullOrEmpty(data["Default"]["SpeechBriefings"]))
                {
                    if (int.Parse(data["Default"]["SpeechBriefings"]) == 1)
                    {
                        ttsBriefings = true;
                    }
                    else
                    {
                        ttsBriefings = false;
                    }
                }

                if (!string.IsNullOrEmpty(data["Default"]["SpeechIngame"]))
                {
                    if (int.Parse(data["Default"]["SpeechIngame"]) == 1)
                    {
                        ttsIngame = true;
                    }
                    else
                    {
                        ttsIngame = false;
                    }
                }

                if (!string.IsNullOrEmpty(data["Default"]["SpeechMulti"]))
                {
                    if (int.Parse(data["Default"]["SpeechMulti"]) == 1)
                    {
                        ttsMulti = true;
                    }
                    else
                    {
                        ttsMulti = false;
                    }
                }

                if (!string.IsNullOrEmpty(data["Default"]["Language"]))
                {
                    fs2Lang = data["Default"]["Language"];
                }

                if (!string.IsNullOrEmpty(data["Default"]["ForcePort"]))
                {
                    multiPort = uint.Parse(data["Default"]["ForcePort"]);
                }

                /* Video Section */
                if (!string.IsNullOrEmpty(data["Video"]["Display"]))
                {
                    displayIndex = int.Parse(data["Video"]["Display"]);
                }
                else
                {
                    displayIndex = 0;
                }

                /* Sound Section */
                captureDevice = data["Sound"]["CaptureDevice"];
                playbackDevice = data["Sound"]["PlaybackDevice"];
                if(!string.IsNullOrEmpty(data["Sound"]["SampleRate"]))
                {
                    sampleRate = int.Parse(data["Sound"]["SampleRate"]);
                }
                if (!string.IsNullOrEmpty(data["Sound"]["EnableEFX"]))
                {
                    if(int.Parse(data["Sound"]["EnableEFX"])==1)
                    {
                        enableEfx = true;
                    }
                    else
                    {
                        enableEfx = false;
                    }
                }

                //SCPUI ENTRIES
                /* Graphics Section */
                var scpUiReso = data["Graphics"]["Resolution"];
                if (!string.IsNullOrEmpty(scpUiReso))
                {
                    var rj=JsonSerializer.Deserialize<Resolution>(scpUiReso)!;
                    displayResolution = rj.width + "x" + rj.height;
                }
                var winMode = data["Graphics"]["WindowMode"];
                if(!string.IsNullOrEmpty(winMode))
                {   
                    windowMode = int.Parse(winMode);
                }
                if (data["Graphics"]["Display"] != null)
                {
                    displayIndex = int.Parse(data["Graphics"]["Display"]);
                }
                else
                {
                    displayIndex = 0;
                }

                if (!string.IsNullOrEmpty(data["Graphics"]["TextureFilter"]))
                {
                    textureFilter = int.Parse(data["Graphics"]["TextureFilter"]);
                }

                if(!string.IsNullOrEmpty(data["Graphics"]["Shadows"]))
                {
                    shadowQuality = int.Parse(data["Graphics"]["Shadows"]);
                }

                if (!string.IsNullOrEmpty(data["Graphics"]["AAMode"]))
                {
                    aaPreset = int.Parse(data["Graphics"]["AAMode"]);
                }

                if (!string.IsNullOrEmpty(data["Graphics"]["MSAASamples"]))
                {
                    // recall MSAASamples is in intervals of 4 (0, 4, 8) so convert to preset level
                    msaaPreset = int.Parse(data["Graphics"]["MSAASamples"]) / 4;
                }

                if (!string.IsNullOrEmpty(data["Graphics"]["SoftParticles"]))
                {
                    enableSoftParticles = bool.Parse(data["Graphics"]["SoftParticles"]);
                }

                if (!string.IsNullOrEmpty(data["Graphics"]["DeferredLighting"]))
                {
                    enableDeferredLighting = bool.Parse(data["Graphics"]["DeferredLighting"]);
                }

                if (!string.IsNullOrEmpty(data["Graphics"]["VSync"]))
                {
                    vsync = bool.Parse(data["Graphics"]["VSync"]);
                }

                if (!string.IsNullOrEmpty(data["Graphics"]["PostProcessing"]))
                {
                    postProcess = bool.Parse(data["Graphics"]["PostProcessing"]);
                }

                /* Input Section */
                if (!string.IsNullOrEmpty(data["Input"]["Joystick"]))
                {
                    joystick1 = JsonSerializer.Deserialize<Joystick>(data["Input"]["Joystick"])!;
                }
                if (!string.IsNullOrEmpty(data["Input"]["Joystick1"]))
                {
                    joystick2 = JsonSerializer.Deserialize<Joystick>(data["Input"]["Joystick1"])!;
                }
                if (!string.IsNullOrEmpty(data["Input"]["Joystick2"]))
                {
                    joystick3 = JsonSerializer.Deserialize<Joystick>(data["Input"]["Joystick2"])!;
                }
                if (!string.IsNullOrEmpty(data["Input"]["Joystick3"]))
                {
                    joystick4 = JsonSerializer.Deserialize<Joystick>(data["Input"]["Joystick3"])!;
                }
                if (!string.IsNullOrEmpty(data["Input"]["JoystickDeadZone"]))
                {
                    joystickDeadZone = uint.Parse(data["Input"]["JoystickDeadZone"]);
                }

                if (!string.IsNullOrEmpty(data["Input"]["JoystickSensitivity"]))
                {
                    joystickSensitivity = uint.Parse(data["Input"]["JoystickSensitivity"]);
                }

                if (!string.IsNullOrEmpty(data["Input"]["MouseSensitivity"]))
                {
                    mouseSensitivity = uint.Parse(data["Input"]["MouseSensitivity"]);
                }

                //PXO
                if (!string.IsNullOrEmpty(data["PXO"]["Login"]))
                {
                    pxoLogin = data["PXO"]["Login"];
                }
                if (!string.IsNullOrEmpty(data["PXO"]["Password"]))
                {
                    pxoPassword = data["PXO"]["Password"];
                }
            }
            catch(Exception ex)
            {
                Log.Add(Log.LogSeverity.Information, "GlobalSettings.ReadFS2IniValues()", ex);
            }
        }

        /// <summary>
        /// Load all Knet setting data, both from settings.json and from the fs2_open.ini
        /// Data that is used only by KNET is saved on settings.json
        /// Data that is used by FSO anf KNET is saved on the fs2_open.ini
        /// Any new variable that is added to the json must be added here or it would not be loaded
        /// </summary>
        public void Load()
        {
            try
            {
                if (File.Exists(KnUtils.GetKnossosDataFolderPath() + Path.DirectorySeparatorChar + "settings.json"))
                {
                    using FileStream jsonFile = File.OpenRead(KnUtils.GetKnossosDataFolderPath() + Path.DirectorySeparatorChar + "settings.json");
                    var tempSettings = JsonSerializer.Deserialize<GlobalSettings>(jsonFile)!;
                    jsonFile.Close();
                    if (tempSettings != null)
                    {
                        basePath = tempSettings.basePath;
                        enableLogFile = tempSettings.enableLogFile;
                        logLevel = tempSettings.logLevel;
                        globalCmdLine = tempSettings.globalCmdLine;
                        ttsDescription = tempSettings.ttsDescription;
                        enableTts = tempSettings.enableTts;
                        noFpsCapping = tempSettings.noFpsCapping;
                        showFps = tempSettings.showFps;
                        disableAudio= tempSettings.disableAudio;
                        disableMusic= tempSettings.disableMusic;
                        hideBuildCustom = tempSettings.hideBuildCustom;
                        hideBuildNightly = tempSettings.hideBuildNightly;
                        hideBuildRC = tempSettings.hideBuildRC;
                        forceSSE2 = tempSettings.forceSSE2;
                        maxConcurrentSubtasks = tempSettings.maxConcurrentSubtasks;
                        maxDownloadSpeed = tempSettings.maxDownloadSpeed;
                        mirrorBlacklist = tempSettings.mirrorBlacklist;
                        modCompression = tempSettings.modCompression;
                        compressionMaxParallelism = tempSettings.compressionMaxParallelism;
                        autoUpdate = tempSettings.autoUpdate;
                        checkUpdate = tempSettings.checkUpdate;
                        ttsVoiceName = tempSettings.ttsVoiceName;
                        deleteUploadedFiles = tempSettings.deleteUploadedFiles;
                        decompressor = tempSettings.decompressor;
                        devModSort = tempSettings.devModSort;
<<<<<<< HEAD
                        autoUpdateBuilds = tempSettings.autoUpdateBuilds;
                        
=======
                        noSystemCMD = tempSettings.noSystemCMD;
                        showDevOptions = tempSettings.showDevOptions;

>>>>>>> 4df8e1fa
                        if (MainWindowViewModel.Instance != null)
                            MainWindowViewModel.Instance.sharedSortType = tempSettings.sortType;

                        ReadFS2IniValues();
                        Log.Add(Log.LogSeverity.Information, "GlobalSettings.Load()", "Global settings have been loaded");
                    }

                }
                else
                {
                    Log.Add(Log.LogSeverity.Information, "GlobalSettings.Load()", "File settings.json does not exist.");
                }
            }
            catch (Exception ex)
            {
                Log.Add(Log.LogSeverity.Error, "GlobalSettings.Load()", ex);
            }
        }

        /// <summary>
        /// Save setting data to the fs2_open.ini
        /// Stops the ini-watcher if it was enabled and re-enables it to avoid triggering a read
        /// </summary>
        public void WriteFS2IniValues()
        {
            try
            {
                var parser = new FileIniDataParser();
                if(!File.Exists(KnUtils.GetFSODataFolderPath() + Path.DirectorySeparatorChar + "fs2_open.ini"))
                {
                    Directory.CreateDirectory(KnUtils.GetFSODataFolderPath());
                    File.Create(KnUtils.GetFSODataFolderPath() + Path.DirectorySeparatorChar + "fs2_open.ini").Close();
                }

                var data = parser.ReadFile(KnUtils.GetFSODataFolderPath() + Path.DirectorySeparatorChar + "fs2_open.ini");
                data.Configuration.AssigmentSpacer = string.Empty;

                /* Default Section */
                if(displayResolution != null)
                { 
                    data["Default"]["VideocardFs2open"]  = "OGL -(" + displayResolution + ")x" + displayColorDepth + " bit";
                }
                data["Default"]["TextureFilter"] = textureFilter.ToString();
                data["Default"]["Language"] = fs2Lang;
                data["Default"]["ForcePort"] = multiPort.ToString();
                data["Default"]["ConnectionSpeed"] = "Fast";
                data["Default"]["NetworkConnection"] = "LAN";
                if (enableTts)
                {
                    data["Default"]["SpeechTechroom"] = Convert.ToInt32(ttsTechroom).ToString();
                    data["Default"]["SpeechBriefings"] = Convert.ToInt32(ttsBriefings).ToString();
                    data["Default"]["SpeechIngame"] = Convert.ToInt32(ttsIngame).ToString();
                    data["Default"]["SpeechMulti"] = Convert.ToInt32(ttsMulti).ToString();
                }
                else
                {
                    data["Default"]["SpeechTechroom"] = "0";
                    data["Default"]["SpeechBriefings"] = "0";
                    data["Default"]["SpeechIngame"] = "0";
                    data["Default"]["SpeechMulti"] = "0";
                }

                data["Default"]["SpeechVoice"] = ttsVoice.ToString();
                data["Default"]["SpeechVolume"] = ttsVolume.ToString();

                if (joystick1 != null)
                {
                    data["Default"]["CurrentJoystickGUID"] = joystick1.guid;
                    data["Default"]["CurrentJoystick"] = joystick1.id.ToString();
                    data["Default"]["Joy0GUID"] = joystick1.guid;
                    data["Default"]["Joy0ID"] = joystick1.id.ToString();
                }
                else
                {
                    data["Default"].RemoveKey("CurrentJoystickGUID");
                    data["Default"].RemoveKey("CurrentJoystick");
                    data["Default"].RemoveKey("Joy0GUID");
                    data["Default"].RemoveKey("Joy0ID");
                }
                if (joystick2 != null)
                {
                    data["Default"]["Joy1GUID"] = joystick2.guid;
                    data["Default"]["Joy1ID"] = joystick2.id.ToString();
                }
                else
                {
                    data["Default"].RemoveKey("Joy1GUID");
                    data["Default"].RemoveKey("Joy1ID");
                }
                if (joystick3 != null)
                {
                    data["Default"]["Joy2GUID"] = joystick3.guid;
                    data["Default"]["Joy2ID"] = joystick3.id.ToString();
                }
                else
                {
                    data["Default"].RemoveKey("Joy2GUID");
                    data["Default"].RemoveKey("Joy2ID");
                }
                if (joystick4 != null)
                {
                    data["Default"]["Joy3GUID"] = joystick4.guid;
                    data["Default"]["Joy3ID"] = joystick4.id.ToString();
                }
                else
                {
                    data["Default"].RemoveKey("Joy3GUID");
                    data["Default"].RemoveKey("Joy3ID");
                }
                data["Default"]["TextureFilter"] = textureFilter.ToString();

                /* Video Section */
                data["Video"]["Display"] = displayIndex.ToString();

                /* Sound Section */
                data["Sound"]["SampleRate"] = sampleRate.ToString();
                data["Sound"]["EnableEFX"] = Convert.ToInt32(enableEfx).ToString();
                data["Sound"]["PlaybackDevice"] = playbackDevice;
                data["Sound"]["CaptureDevice"] = captureDevice;

                /* Graphics Section */
                if (displayResolution != null)
                {
                    data["Graphics"]["Resolution"] = "{\"width\":" + displayResolution.Split("x")[0] +",\"height\":"+ displayResolution.Split("x")[1] + "}";
                }
                data["Graphics"]["Shadows"] = shadowQuality.ToString();
                data["Graphics"]["AAMode"] = aaPreset.ToString();
                data["Graphics"]["MSAASamples"] = (msaaPreset * 4).ToString(); // recall MSAASamples is in intervals of 4 (0, 4, 8) so convert to preset level
                data["Graphics"]["WindowMode"] = windowMode.ToString();
                data["Graphics"]["Display"] = displayIndex.ToString();
                data["Graphics"]["TextureFilter"] = textureFilter.ToString();
                data["Graphics"]["SoftParticles"] = enableSoftParticles.ToString().ToLower();
                data["Graphics"]["DeferredLighting"] = enableDeferredLighting.ToString().ToLower();
                data["Graphics"]["VSync"] = vsync.ToString().ToLower();
                data["Graphics"]["PostProcessing"] = postProcess.ToString().ToLower();

                /* Input Section */
                if (joystick1 != null)
                {
                    data["Input"]["Joystick"] = "{\"guid\":\"" + joystick1.guid + "\",\"id\":" + joystick1.id + "}";
                }
                else
                {
                    data["Input"].RemoveKey("Joystick");
                }
                if (joystick2 != null)
                {
                    data["Input"]["Joystick1"] = "{\"guid\":\"" + joystick2.guid + "\",\"id\":" + joystick2.id + "}";
                }
                else
                {
                    data["Input"].RemoveKey("Joystick1");
                }
                if (joystick3 != null)
                {
                    data["Input"]["Joystick2"] = "{\"guid\":\"" + joystick3.guid + "\",\"id\":" + joystick3.id + "}";
                }
                else
                {
                    data["Input"].RemoveKey("Joystick2");
                }
                if (joystick4 != null)
                {
                    data["Input"]["Joystick3"] = "{\"guid\":\"" + joystick4.guid + "\",\"id\":" + joystick4.id + "}";
                }
                else
                {
                    data["Input"].RemoveKey("Joystick3");
                }

                data["Input"]["JoystickDeadZone"] = joystickDeadZone.ToString();
                data["Input"]["JoystickSensitivity"] = joystickSensitivity.ToString();
                data["Input"]["MouseSensitivity"] = mouseSensitivity.ToString();

                data["PXO"]["Login"] = pxoLogin;
                data["PXO"]["Password"] = pxoPassword;

                bool wasWatchingIni = false;
                if (iniWatcher != null)
                {
                    wasWatchingIni = iniWatcher.EnableRaisingEvents;
                    iniWatcher.EnableRaisingEvents = false;
                }
                parser.WriteFile(KnUtils.GetFSODataFolderPath() + Path.DirectorySeparatorChar + "fs2_open.ini", data, new UTF8Encoding(false));
                if(iniWatcher!= null && wasWatchingIni)
                    iniWatcher.EnableRaisingEvents = true;
                Log.Add(Log.LogSeverity.Information, "GlobalSettings.WriteFS2IniValues","Writen ini: "+ KnUtils.GetFSODataFolderPath() + Path.DirectorySeparatorChar + "fs2_open.ini");
            }
            catch (Exception ex)
            {
                Log.Add(Log.LogSeverity.Error, "GlobalSettings.WriteFS2IniValues()", ex);
            }
        }

        /// <summary>
        /// Write values to settings.json and fs2_open.ini
        /// Writing the ini is optional, it should not be done for Knossos-only settings.
        /// </summary>
        /// <param name="writeIni"></param>
        public void Save(bool writeIni = true) 
        {
            if (writeIni)
            {
                WriteFS2IniValues();
            }
            try
            {
                // Quickly update the sort type which is managed elsewhere
                if (MainWindowViewModel.Instance != null){
                    sortType = MainWindowViewModel.Instance.sharedSortType;
                }

                var options = new JsonSerializerOptions
                {
                    Encoder = JavaScriptEncoder.UnsafeRelaxedJsonEscaping,
                    WriteIndented = true
                };

                var json = JsonSerializer.Serialize(this, options);
                File.WriteAllText(KnUtils.GetKnossosDataFolderPath() + Path.DirectorySeparatorChar + "settings.json", json, new UTF8Encoding(false));
                Log.Add(Log.LogSeverity.Information, "GlobalSettings.Save()", "Global settings have been saved.");
            }
            catch (Exception ex)
            {
                Log.Add(Log.LogSeverity.Error, "GlobalSettings.Save()", ex);
            }
        }

        /// <summary>
        /// Convert user-selected settings into FSO cmdline arguments
        /// </summary>
        /// <param name="build"></param>
        /// <returns>cmdline string</returns>
        public string GetSystemCMD(FsoBuild? build = null)
        { 
            var cmd = string.Empty;
            if(shadowQuality > 0)
            {
                cmd += "-enable_shadows";
                cmd += "-shadow_quality " + shadowQuality;
            }
            if(aaPreset > 0)
            {
                // recall that the aaPreset value saved in the ini/in-game options goes form 0-7
                // but the flags use 0-6, so account for that difference
                var flag_aaPreset = aaPreset - 1;
                if (build == null || SemanticVersion.Compare(build.version, "21.0.0") >= 0)
                {
                    cmd += "-aa";
                    cmd += "-aa_preset " + flag_aaPreset;
                }
                else
                {
                    if (SemanticVersion.Compare(build.version, "3.8.0") >= 0)
                    {
                        if (flag_aaPreset <= 2)
                        {
                            cmd += "-fxaa";
                            switch (flag_aaPreset)
                            {
                                case 0: cmd += "-fxaa_preset 1"; break;
                                case 1: cmd += "-fxaa_preset 5"; break;
                                case 2: cmd += "-fxaa_preset 7"; break;
                            }
                        }
                        else
                        {
                            cmd += "-smaa";
                            switch (flag_aaPreset)
                            {
                                case 3: cmd += "-smaa_preset 0"; break;
                                case 4: cmd += "-smaa_preset 1"; break;
                                case 5: cmd += "-smaa_preset 2"; break;
                                case 6: cmd += "-smaa_preset 3"; break;
                            }
                        }
                    }
                }
            }
            if (msaaPreset > 0)
            {
                switch (msaaPreset)
                {
                    case 1: cmd += "-msaa 4"; break;
                    case 2: cmd += "-msaa 8"; break;
                }
            }
            if (enableSoftParticles)
            {
                cmd += "-soft_particles";
            }
            if (!enableDeferredLighting)
            {
                cmd += "-no_deferred";
            }
            switch (windowMode)
            {
                case 0: cmd += "-window"; break;
                case 1: cmd += "-fullscreen_window"; break;
                case 2: break; //fullscreen
            }
            if (!vsync)
            {
                cmd += "-no_vsync";
            }
            if(!postProcess)
            {
                cmd += "-no_post_process";
            }
            if (noFpsCapping)
            {
                cmd += "-no_fps_capping";
            }
            if(showFps)
            {
                cmd += "-fps";
            }
            if(disableAudio)
            {
                cmd += "-nosound";
            }
            if(disableMusic)
            {
                cmd += "-nomusic";
            }
            return cmd;
        }
    }
}<|MERGE_RESOLUTION|>--- conflicted
+++ resolved
@@ -116,15 +116,12 @@
         public Decompressor decompressor { get; set; } = Decompressor.Auto;
         [JsonPropertyName("dev_mod_sort")]
         public int devModSort { get; set; } = 0;
-<<<<<<< HEAD
         [JsonPropertyName("auto_update_fso_builds")]
         public AutoUpdateFsoBuilds autoUpdateBuilds { get; set; } = new AutoUpdateFsoBuilds();
-=======
         [JsonPropertyName("no_system_cmd")]
         public bool noSystemCMD { get; set; } = false;
         [JsonPropertyName("show_dev_options")]
         public bool showDevOptions { get; set; } = false;
->>>>>>> 4df8e1fa
 
         /* FSO Settings that use the fs2_open.ini are json ignored */
 
@@ -600,14 +597,10 @@
                         deleteUploadedFiles = tempSettings.deleteUploadedFiles;
                         decompressor = tempSettings.decompressor;
                         devModSort = tempSettings.devModSort;
-<<<<<<< HEAD
                         autoUpdateBuilds = tempSettings.autoUpdateBuilds;
-                        
-=======
                         noSystemCMD = tempSettings.noSystemCMD;
                         showDevOptions = tempSettings.showDevOptions;
 
->>>>>>> 4df8e1fa
                         if (MainWindowViewModel.Instance != null)
                             MainWindowViewModel.Instance.sharedSortType = tempSettings.sortType;
 
