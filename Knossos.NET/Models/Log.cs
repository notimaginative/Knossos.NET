﻿using Avalonia.Threading;
using System;
using System.Diagnostics;
using System.IO;
using System.Text;
using System.Threading.Tasks;

namespace Knossos.NET
{
    /*
        Handles everything related to logging.
    */
    public static class Log
    {
        public enum LogSeverity
        {
            Information,
            Warning,
            Error
        }

        private static string GetSeverityString(LogSeverity severity)
        {
            switch (severity)
            {
                case LogSeverity.Error: return "Error";
                case LogSeverity.Warning: return "Warning";
                case LogSeverity.Information: return "Info";
                default: return "Undefined";
            }
        }

        public static string LogFilePath = SysInfo.GetKnossosDataFolderPath() + Path.DirectorySeparatorChar + "Knossos.log";

        public static void Add(LogSeverity logSeverity, string from, string data)
        {
            var logString = DateTime.Now.ToString() + " - *" + GetSeverityString(logSeverity) + "* : (" + from + ") " + data;
            if (Knossos.globalSettings.enableLogFile && (int)logSeverity >= Knossos.globalSettings.logLevel )
            {
                Task.Run(async () => {
                    try
                    {
                        await WaitForFileAccess(LogFilePath);
<<<<<<< HEAD
                        using (var writer = new StreamWriter(LogFilePath,true))
                        {
                            writer.WriteLine(logString, Encoding.UTF8);
                        }
                    }catch (Exception ex)
=======
                        using (var writer = new StreamWriter(LogFilePath, true))
                        {
                            writer.WriteLine(logString, Encoding.UTF8);
                        }
                    }
                    catch (Exception ex)
>>>>>>> 7626f6f1
                    {
                        WriteToConsole(ex.Message);
                    }
                });
            }
            WriteToConsole(logString);
        }

        public static void Add(LogSeverity logSeverity, string from, Exception exception)
        {
            Add(logSeverity,from, exception.Message);
        }

        public async static void WriteToConsole(string data)
        {
            try
            {
                await Dispatcher.UIThread.InvokeAsync(() => Knossos.WriteToUIConsole(data), DispatcherPriority.Background);
                if (Debugger.IsAttached)
                {
                    System.Diagnostics.Debug.WriteLine(data);
                }
            }
            catch { }
        }

        private static async Task WaitForFileAccess(string filename)
        {
            try
            {
                if (File.Exists(filename))
                {
                    using (FileStream inputStream = File.Open(filename, FileMode.Open, FileAccess.Read))
                    {
                        inputStream.Close();
                        return;
                    }
                }
            }
            catch (IOException)
            {
                await Task.Delay(500);
                await WaitForFileAccess(filename);
            }
        }
    }
}<|MERGE_RESOLUTION|>--- conflicted
+++ resolved
@@ -41,20 +41,12 @@
                     try
                     {
                         await WaitForFileAccess(LogFilePath);
-<<<<<<< HEAD
-                        using (var writer = new StreamWriter(LogFilePath,true))
-                        {
-                            writer.WriteLine(logString, Encoding.UTF8);
-                        }
-                    }catch (Exception ex)
-=======
                         using (var writer = new StreamWriter(LogFilePath, true))
                         {
                             writer.WriteLine(logString, Encoding.UTF8);
                         }
                     }
                     catch (Exception ex)
->>>>>>> 7626f6f1
                     {
                         WriteToConsole(ex.Message);
                     }
