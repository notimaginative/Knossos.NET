<UserControl xmlns="https://github.com/avaloniaui"
             xmlns:x="http://schemas.microsoft.com/winfx/2006/xaml"
             xmlns:d="http://schemas.microsoft.com/expression/blend/2008"
             xmlns:mc="http://schemas.openxmlformats.org/markup-compatibility/2006"
             mc:Ignorable="d" d:DesignWidth="800" d:DesignHeight="450"
			 x:Class="Knossos.NET.Views.DeveloperModsView"
			 xmlns:v="using:Knossos.NET.Views"
			 xmlns:vm="using:Knossos.NET.ViewModels"
			 x:DataType="vm:DeveloperModsViewModel">

	<Design.DataContext>
		<vm:DeveloperModsViewModel/>
	</Design.DataContext>

<<<<<<< HEAD
	<Border BorderBrush="Transparent" BorderThickness="2" CornerRadius="2" Margin="5">
		<TabControl SelectedIndex="{Binding TabIndex}">
			<TabItem Header="Mods">
				<SplitView Margin="0,0,0,5" IsPaneOpen="True" DisplayMode="Inline" OpenPaneLength="400">
					<SplitView.Pane>
						<Grid RowDefinitions="*,Auto">
							<ListBox Grid.Row="0" ItemsSource="{Binding Mods}" SelectedIndex="{Binding SelectedIndex}">
								<ListBox.ItemTemplate>
									<DataTemplate>
										<WrapPanel>
											<Label FontWeight="Bold" Content="["/>
											<Label FontWeight="Bold" Content="{Binding type}"/>
											<Label FontWeight="Bold" Content="]"/>
											<Label Content="{Binding title}"/>
										</WrapPanel>
									</DataTemplate>
								</ListBox.ItemTemplate>
							</ListBox>
							<Button Margin="0,10,0,25" Command="{Binding CreateMod}" Grid.Row="1" Background="DarkOliveGreen" HorizontalAlignment="Center">Create New Mod</Button>
						</Grid>
					</SplitView.Pane>
=======
	<TabControl Margin="5" SelectedIndex="{Binding TabIndex}">
		<TabItem Header="Mods">
			<SplitView Margin="0,0,0,5" IsPaneOpen="True" DisplayMode="Inline" OpenPaneLength="400">
				<SplitView.Pane>
					<Grid RowDefinitions="*,Auto">
						<ListBox Background="{StaticResource BackgroundColorSecondary}" Grid.Row="0" ItemsSource="{Binding Mods}" SelectedIndex="{Binding SelectedIndex}">
							<ListBox.ItemTemplate>
								<DataTemplate>
									<WrapPanel>
										<Label FontWeight="Bold" Content="["/>
										<Label FontWeight="Bold" Content="{Binding type}"/>
										<Label FontWeight="Bold" Content="]"/>
										<Label Content="{Binding title}"/>
									</WrapPanel>
								</DataTemplate>
							</ListBox.ItemTemplate>
						</ListBox>
						<Button Command="{Binding CreateMod}" Grid.Row="1" Classes="Quaternary"  HorizontalAlignment="Center">Create New Mod</Button>
					</Grid>
				</SplitView.Pane>
>>>>>>> d91bd15b

				<v:DevModEditorView Content="{Binding ModEditor}"/>
					
			</SplitView>
		</TabItem>

		<TabItem Header="Modding Tools">
			<v:DevToolManagerView Content="{Binding DevToolManager}"/>
		</TabItem>

		<TabItem Header="Nebula">
			<v:NebulaLoginView Content="{Binding NebulaLoginVM}"/>
		</TabItem>
	</TabControl>

</UserControl><|MERGE_RESOLUTION|>--- conflicted
+++ resolved
@@ -12,10 +12,8 @@
 		<vm:DeveloperModsViewModel/>
 	</Design.DataContext>
 
-<<<<<<< HEAD
-	<Border BorderBrush="Transparent" BorderThickness="2" CornerRadius="2" Margin="5">
-		<TabControl SelectedIndex="{Binding TabIndex}">
-			<TabItem Header="Mods">
+	<TabControl SelectedIndex="{Binding TabIndex}">
+	  <TabItem Header="Mods">
 				<SplitView Margin="0,0,0,5" IsPaneOpen="True" DisplayMode="Inline" OpenPaneLength="400">
 					<SplitView.Pane>
 						<Grid RowDefinitions="*,Auto">
@@ -31,31 +29,9 @@
 									</DataTemplate>
 								</ListBox.ItemTemplate>
 							</ListBox>
-							<Button Margin="0,10,0,25" Command="{Binding CreateMod}" Grid.Row="1" Background="DarkOliveGreen" HorizontalAlignment="Center">Create New Mod</Button>
+							<Button Command="{Binding CreateMod}" Grid.Row="1" Classes="Quaternary"  HorizontalAlignment="Center">Create New Mod</Button>
 						</Grid>
 					</SplitView.Pane>
-=======
-	<TabControl Margin="5" SelectedIndex="{Binding TabIndex}">
-		<TabItem Header="Mods">
-			<SplitView Margin="0,0,0,5" IsPaneOpen="True" DisplayMode="Inline" OpenPaneLength="400">
-				<SplitView.Pane>
-					<Grid RowDefinitions="*,Auto">
-						<ListBox Background="{StaticResource BackgroundColorSecondary}" Grid.Row="0" ItemsSource="{Binding Mods}" SelectedIndex="{Binding SelectedIndex}">
-							<ListBox.ItemTemplate>
-								<DataTemplate>
-									<WrapPanel>
-										<Label FontWeight="Bold" Content="["/>
-										<Label FontWeight="Bold" Content="{Binding type}"/>
-										<Label FontWeight="Bold" Content="]"/>
-										<Label Content="{Binding title}"/>
-									</WrapPanel>
-								</DataTemplate>
-							</ListBox.ItemTemplate>
-						</ListBox>
-						<Button Command="{Binding CreateMod}" Grid.Row="1" Classes="Quaternary"  HorizontalAlignment="Center">Create New Mod</Button>
-					</Grid>
-				</SplitView.Pane>
->>>>>>> d91bd15b
 
 				<v:DevModEditorView Content="{Binding ModEditor}"/>
 					
